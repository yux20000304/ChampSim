/*
 *    Copyright 2023 The ChampSim Contributors
 *
 * Licensed under the Apache License, Version 2.0 (the "License");
 * you may not use this file except in compliance with the License.
 * You may obtain a copy of the License at
 *
 * http://www.apache.org/licenses/LICENSE-2.0
 *
 * Unless required by applicable law or agreed to in writing, software
 * distributed under the License is distributed on an "AS IS" BASIS,
 * WITHOUT WARRANTIES OR CONDITIONS OF ANY KIND, either express or implied.
 * See the License for the specific language governing permissions and
 * limitations under the License.
 */

#ifndef DRAM_H
#define DRAM_H

#include <array>
#include <cstddef>  // for size_t
#include <cstdint>  // for uint64_t, uint32_t, uint8_t
#include <deque>    // for deque
#include <iterator> // for end
#include <limits>
#include <optional>
#include <string>
#include <vector> // for vector, vector<>::iterator

#include "champsim_constants.h"
#include "channel.h"
#include "operable.h"

struct ooo_model_instr;

struct dram_stats {
  std::string name{};
  uint64_t dbus_cycle_congested = 0, dbus_count_congested = 0;

  unsigned WQ_ROW_BUFFER_HIT = 0, WQ_ROW_BUFFER_MISS = 0, RQ_ROW_BUFFER_HIT = 0, RQ_ROW_BUFFER_MISS = 0, WQ_FULL = 0;
};

struct DRAM_CHANNEL {
  using response_type = typename champsim::channel::response_type;
  struct request_type {
    bool scheduled = false;
    bool forward_checked = false;

    uint8_t asid[2] = {std::numeric_limits<uint8_t>::max(), std::numeric_limits<uint8_t>::max()};

    uint32_t pf_metadata = 0;

    uint64_t address = 0;
    uint64_t v_address = 0;
    uint64_t data = 0;
    uint64_t event_cycle = std::numeric_limits<uint64_t>::max();

    std::vector<uint64_t> instr_depend_on_me{};
    std::vector<std::deque<response_type>*> to_return{};

    explicit request_type(const typename champsim::channel::request_type& req);
  };
  using value_type = request_type;
  using queue_type = std::vector<std::optional<value_type>>;
  queue_type WQ{DRAM_WQ_SIZE};
  queue_type RQ{DRAM_RQ_SIZE};

  struct BANK_REQUEST {
    bool valid = false, row_buffer_hit = false;

    std::optional<std::size_t> open_row{};

    uint64_t event_cycle = 0;

    queue_type::iterator pkt;
  };

  using request_array_type = std::array<BANK_REQUEST, DRAM_RANKS * DRAM_BANKS>;
  request_array_type bank_request = {};
  request_array_type::iterator active_request = std::end(bank_request);

  bool write_mode = false;
  uint64_t dbus_cycle_available = 0;

  using stats_type = dram_stats;
  stats_type roi_stats, sim_stats;

<<<<<<< HEAD
  void check_write_collision();
  void check_read_collision();
=======
  void check_collision();
  void print_deadlock();
>>>>>>> 4ad5acd7
};

class MEMORY_CONTROLLER : public champsim::operable
{
  using channel_type = champsim::channel;
  using request_type = typename channel_type::request_type;
  using response_type = typename channel_type::response_type;
  std::vector<channel_type*> queues;

  // Latencies
  const uint64_t tRP, tRCD, tCAS, DRAM_DBUS_TURN_AROUND_TIME, DRAM_DBUS_RETURN_TIME;

  // these values control when to send out a burst of writes
  constexpr static std::size_t DRAM_WRITE_HIGH_WM = ((DRAM_WQ_SIZE * 7) >> 3);         // 7/8th
  constexpr static std::size_t DRAM_WRITE_LOW_WM = ((DRAM_WQ_SIZE * 6) >> 3);          // 6/8th
  constexpr static std::size_t MIN_DRAM_WRITES_PER_SWITCH = ((DRAM_WQ_SIZE * 1) >> 2); // 1/4

  void initiate_requests();
  bool add_rq(const request_type& packet, champsim::channel* ul);
  bool add_wq(const request_type& packet);

public:
  std::array<DRAM_CHANNEL, DRAM_CHANNELS> channels;

  MEMORY_CONTROLLER(double freq_scale, int io_freq, double t_rp, double t_rcd, double t_cas, double turnaround, std::vector<channel_type*>&& ul);

<<<<<<< HEAD
  void initialize() final;
  void operate() final;
  void begin_phase() final;
  void end_phase(unsigned cpu) final;
=======
  void initialize() override final;
  long operate() override final;
  void begin_phase() override final;
  void end_phase(unsigned cpu) override final;
  void print_deadlock() override final;
>>>>>>> 4ad5acd7

  [[nodiscard]] std::size_t size() const;

  uint32_t dram_get_channel(uint64_t address);
  uint32_t dram_get_rank(uint64_t address);
  uint32_t dram_get_bank(uint64_t address);
  uint32_t dram_get_row(uint64_t address);
  uint32_t dram_get_column(uint64_t address);
};

#endif<|MERGE_RESOLUTION|>--- conflicted
+++ resolved
@@ -85,13 +85,9 @@
   using stats_type = dram_stats;
   stats_type roi_stats, sim_stats;
 
-<<<<<<< HEAD
   void check_write_collision();
   void check_read_collision();
-=======
-  void check_collision();
   void print_deadlock();
->>>>>>> 4ad5acd7
 };
 
 class MEMORY_CONTROLLER : public champsim::operable
@@ -118,18 +114,11 @@
 
   MEMORY_CONTROLLER(double freq_scale, int io_freq, double t_rp, double t_rcd, double t_cas, double turnaround, std::vector<channel_type*>&& ul);
 
-<<<<<<< HEAD
   void initialize() final;
-  void operate() final;
+  long operate() final;
   void begin_phase() final;
   void end_phase(unsigned cpu) final;
-=======
-  void initialize() override final;
-  long operate() override final;
-  void begin_phase() override final;
-  void end_phase(unsigned cpu) override final;
-  void print_deadlock() override final;
->>>>>>> 4ad5acd7
+  void print_deadlock() final;
 
   [[nodiscard]] std::size_t size() const;
 
