#include "spp_dev.h"

#include "cache.h"

SIGNATURE_TABLE ST;
PATTERN_TABLE PT;
PREFETCH_FILTER FILTER;
GLOBAL_REGISTER GHR;

void CACHE::prefetcher_initialize() {}

void CACHE::prefetcher_cycle_operate() {}

uint32_t CACHE::prefetcher_cache_operate(uint64_t addr, uint64_t ip, uint8_t cache_hit, uint8_t type, uint32_t metadata_in)
{
<<<<<<< HEAD
    uint64_t page = addr >> LOG2_PAGE_SIZE;
    uint32_t page_offset = (addr >> LOG2_BLOCK_SIZE) & (PAGE_SIZE / BLOCK_SIZE - 1),
             last_sig = 0,
             curr_sig = 0,
             confidence_q[MSHR_SIZE],
             depth = 0;

    int32_t  delta = 0,
             delta_q[MSHR_SIZE];

    for (uint32_t i = 0; i < MSHR_SIZE; i++){
        confidence_q[i] = 0;
        delta_q[i] = 0;
    }
    confidence_q[0] = 100;
    GHR.global_accuracy = GHR.pf_issued ? ((100 * GHR.pf_useful) / GHR.pf_issued)  : 0;
    
    SPP_DP (
        std::cout << std::endl << "[ChampSim] " << __func__ << " addr: " << std::hex << addr << " cache_line: " << (addr >> LOG2_BLOCK_SIZE);
        std::cout << " page: " << page << " page_offset: " << std::dec << page_offset << std::endl;
    );

    // Stage 1: Read and update a sig stored in ST
    // last_sig and delta are used to update (sig, delta) correlation in PT
    // curr_sig is used to read prefetch candidates in PT 
    ST.read_and_update_sig(page, page_offset, last_sig, curr_sig, delta);

    // Also check the prefetch filter in parallel to update global accuracy counters 
    FILTER.check(addr, L2C_DEMAND); 

    // Stage 2: Update delta patterns stored in PT
    if (last_sig) PT.update_pattern(last_sig, delta);

    // Stage 3: Start prefetching
    uint64_t base_addr = addr;
    uint32_t lookahead_conf = 100,
             pf_q_head = 0, 
             pf_q_tail = 0;
    uint8_t  do_lookahead = 0;
=======
  uint64_t page = addr >> LOG2_PAGE_SIZE;
  uint32_t page_offset = (addr >> LOG2_BLOCK_SIZE) & (PAGE_SIZE / BLOCK_SIZE - 1), last_sig = 0, curr_sig = 0, confidence_q[MSHR_SIZE], depth = 0;

  int32_t delta = 0, delta_q[MSHR_SIZE];

  for (uint32_t i = 0; i < MSHR_SIZE; i++) {
    confidence_q[i] = 0;
    delta_q[i] = 0;
  }
  confidence_q[0] = 100;
  GHR.global_accuracy = GHR.pf_issued ? ((100 * GHR.pf_useful) / GHR.pf_issued) : 0;

  SPP_DP(cout << endl
              << "[ChampSim] " << __func__ << " addr: " << hex << addr << " cache_line: " << (addr >> LOG2_BLOCK_SIZE);
         cout << " page: " << page << " page_offset: " << dec << page_offset << endl;);

  // Stage 1: Read and update a sig stored in ST
  // last_sig and delta are used to update (sig, delta) correlation in PT
  // curr_sig is used to read prefetch candidates in PT
  ST.read_and_update_sig(page, page_offset, last_sig, curr_sig, delta);

  // Also check the prefetch filter in parallel to update global accuracy
  // counters
  FILTER.check(addr, L2C_DEMAND);

  // Stage 2: Update delta patterns stored in PT
  if (last_sig)
    PT.update_pattern(last_sig, delta);

  // Stage 3: Start prefetching
  uint64_t base_addr = addr;
  uint32_t lookahead_conf = 100, pf_q_head = 0, pf_q_tail = 0;
  uint8_t do_lookahead = 0;
>>>>>>> 3cdb3d61

#ifdef LOOKAHEAD_ON
  do {
#endif
<<<<<<< HEAD
        uint32_t lookahead_way = PT_WAY;
        PT.read_pattern(curr_sig, delta_q, confidence_q, lookahead_way, lookahead_conf, pf_q_tail, depth);

        do_lookahead = 0;
        for (uint32_t i = pf_q_head; i < pf_q_tail; i++) {
            if (confidence_q[i] >= PF_THRESHOLD) {
                uint64_t pf_addr = (base_addr & ~(BLOCK_SIZE - 1)) + (delta_q[i] << LOG2_BLOCK_SIZE);

                if ((addr & ~(PAGE_SIZE - 1)) == (pf_addr & ~(PAGE_SIZE - 1))) { // Prefetch request is in the same physical page
                    if (FILTER.check(pf_addr, ((confidence_q[i] >= FILL_THRESHOLD) ? SPP_L2C_PREFETCH : SPP_LLC_PREFETCH))) {
                        prefetch_line(ip, addr, pf_addr, (confidence_q[i] >= FILL_THRESHOLD), 0); // Use addr (not base_addr) to obey the same physical page boundary

                        if (confidence_q[i] >= FILL_THRESHOLD) {
                            GHR.pf_issued++;
                            if (GHR.pf_issued > GLOBAL_COUNTER_MAX) {
                                GHR.pf_issued >>= 1;
                                GHR.pf_useful >>= 1;
                            }
                            SPP_DP (std::cout << "[ChampSim] SPP L2 prefetch issued GHR.pf_issued: " << GHR.pf_issued << " GHR.pf_useful: " << GHR.pf_useful << std::endl;);
                        }

                        SPP_DP (
                            std::cout << "[ChampSim] " << __func__ << " base_addr: " << std::hex << base_addr << " pf_addr: " << pf_addr;
                            std::cout << " pf_cache_line: " << (pf_addr >> LOG2_BLOCK_SIZE);
                            std::cout << " prefetch_delta: " << std::dec << delta_q[i] << " confidence: " << confidence_q[i];
                            std::cout << " depth: " << i << " fill_level: " << ((confidence_q[i] >= FILL_THRESHOLD) ? FILL_L2 : FILL_LLC) << std::endl;
                        );
                    }
                } else { // Prefetch request is crossing the physical page boundary
=======
    uint32_t lookahead_way = PT_WAY;
    PT.read_pattern(curr_sig, delta_q, confidence_q, lookahead_way, lookahead_conf, pf_q_tail, depth);

    do_lookahead = 0;
    for (uint32_t i = pf_q_head; i < pf_q_tail; i++) {
      if (confidence_q[i] >= PF_THRESHOLD) {
        uint64_t pf_addr = (base_addr & ~(BLOCK_SIZE - 1)) + (delta_q[i] << LOG2_BLOCK_SIZE);

        if ((addr & ~(PAGE_SIZE - 1)) == (pf_addr & ~(PAGE_SIZE - 1))) { // Prefetch request is in the same physical page
          if (FILTER.check(pf_addr, ((confidence_q[i] >= FILL_THRESHOLD) ? SPP_L2C_PREFETCH : SPP_LLC_PREFETCH))) {
            prefetch_line(ip, addr, pf_addr, (confidence_q[i] >= FILL_THRESHOLD),
                          0); // Use addr (not base_addr) to obey the same
                              // physical page boundary

            if (confidence_q[i] >= FILL_THRESHOLD) {
              GHR.pf_issued++;
              if (GHR.pf_issued > GLOBAL_COUNTER_MAX) {
                GHR.pf_issued >>= 1;
                GHR.pf_useful >>= 1;
              }
              SPP_DP(cout << "[ChampSim] SPP L2 prefetch issued GHR.pf_issued: " << GHR.pf_issued << " GHR.pf_useful: " << GHR.pf_useful << endl;);
            }

            SPP_DP(cout << "[ChampSim] " << __func__ << " base_addr: " << hex << base_addr << " pf_addr: " << pf_addr;
                   cout << " pf_cache_line: " << (pf_addr >> LOG2_BLOCK_SIZE);
                   cout << " prefetch_delta: " << dec << delta_q[i] << " confidence: " << confidence_q[i];
                   cout << " depth: " << i << " fill_level: " << ((confidence_q[i] >= FILL_THRESHOLD) ? FILL_L2 : FILL_LLC) << endl;);
          }
        } else { // Prefetch request is crossing the physical page boundary
>>>>>>> 3cdb3d61
#ifdef GHR_ON
          // Store this prefetch request in GHR to bootstrap SPP learning when
          // we see a ST miss (i.e., accessing a new page)
          GHR.update_entry(curr_sig, confidence_q[i], (pf_addr >> LOG2_BLOCK_SIZE) & 0x3F, delta_q[i]);
#endif
        }

        do_lookahead = 1;
        pf_q_head++;
      }
    }

    // Update base_addr and curr_sig
    if (lookahead_way < PT_WAY) {
      uint32_t set = get_hash(curr_sig) % PT_SET;
      base_addr += (PT.delta[set][lookahead_way] << LOG2_BLOCK_SIZE);

      // PT.delta uses a 7-bit sign magnitude representation to generate
      // sig_delta
      // int sig_delta = (PT.delta[set][lookahead_way] < 0) ? ((((-1) *
      // PT.delta[set][lookahead_way]) & 0x3F) + 0x40) :
      // PT.delta[set][lookahead_way];
      int sig_delta = (PT.delta[set][lookahead_way] < 0) ? (((-1) * PT.delta[set][lookahead_way]) + (1 << (SIG_DELTA_BIT - 1))) : PT.delta[set][lookahead_way];
      curr_sig = ((curr_sig << SIG_SHIFT) ^ sig_delta) & SIG_MASK;
    }

<<<<<<< HEAD
        SPP_DP (
            std::cout << "Looping curr_sig: " << std::hex << curr_sig << " base_addr: " << base_addr << std::dec;
            std::cout << " pf_q_head: " << pf_q_head << " pf_q_tail: " << pf_q_tail << " depth: " << depth << std::endl;
        );
=======
    SPP_DP(cout << "Looping curr_sig: " << hex << curr_sig << " base_addr: " << base_addr << dec;
           cout << " pf_q_head: " << pf_q_head << " pf_q_tail: " << pf_q_tail << " depth: " << depth << endl;);
>>>>>>> 3cdb3d61
#ifdef LOOKAHEAD_ON
  } while (do_lookahead);
#endif

  return metadata_in;
}

uint32_t CACHE::prefetcher_cache_fill(uint64_t addr, uint32_t set, uint32_t match, uint8_t prefetch, uint64_t evicted_addr, uint32_t metadata_in)
{
#ifdef FILTER_ON
<<<<<<< HEAD
    SPP_DP (std::cout << std::endl;);
    FILTER.check(evicted_addr, L2C_EVICT);
=======
  SPP_DP(cout << endl;);
  FILTER.check(evicted_addr, L2C_EVICT);
>>>>>>> 3cdb3d61
#endif

  return metadata_in;
}

void CACHE::prefetcher_final_stats() {}

// TODO: Find a good 64-bit hash function
uint64_t get_hash(uint64_t key)
{
  // Robert Jenkins' 32 bit mix function
  key += (key << 12);
  key ^= (key >> 22);
  key += (key << 4);
  key ^= (key >> 9);
  key += (key << 10);
  key ^= (key >> 2);
  key += (key << 7);
  key ^= (key >> 12);

  // Knuth's multiplicative method
  key = (key >> 3) * 2654435761;

  return key;
}

void SIGNATURE_TABLE::read_and_update_sig(uint64_t page, uint32_t page_offset, uint32_t& last_sig, uint32_t& curr_sig, int32_t& delta)
{
<<<<<<< HEAD
    uint32_t set = get_hash(page) % ST_SET,
             match = ST_WAY,
             partial_page = page & ST_TAG_MASK;
    uint8_t  ST_hit = 0;
    int      sig_delta = 0;

    SPP_DP (std::cout << "[ST] " << __func__ << " page: " << std::hex << page << " partial_page: " << partial_page << std::dec << std::endl;);
=======
  uint32_t set = get_hash(page) % ST_SET, match = ST_WAY, partial_page = page & ST_TAG_MASK;
  uint8_t ST_hit = 0;
  int sig_delta = 0;

  SPP_DP(cout << "[ST] " << __func__ << " page: " << hex << page << " partial_page: " << partial_page << dec << endl;);

  // Case 1: Hit
  for (match = 0; match < ST_WAY; match++) {
    if (valid[set][match] && (tag[set][match] == partial_page)) {
      last_sig = sig[set][match];
      delta = page_offset - last_offset[set][match];

      if (delta) {
        // Build a new sig based on 7-bit sign magnitude representation of delta
        // sig_delta = (delta < 0) ? ((((-1) * delta) & 0x3F) + 0x40) : delta;
        sig_delta = (delta < 0) ? (((-1) * delta) + (1 << (SIG_DELTA_BIT - 1))) : delta;
        sig[set][match] = ((last_sig << SIG_SHIFT) ^ sig_delta) & SIG_MASK;
        curr_sig = sig[set][match];
        last_offset[set][match] = page_offset;

        SPP_DP(cout << "[ST] " << __func__ << " hit set: " << set << " way: " << match;
               cout << " valid: " << valid[set][match] << " tag: " << hex << tag[set][match]; cout << " last_sig: " << last_sig << " curr_sig: " << curr_sig;
               cout << " delta: " << dec << delta << " last_offset: " << page_offset << endl;);
      } else
        last_sig = 0; // Hitting the same cache line, delta is zero

      ST_hit = 1;
      break;
    }
  }
>>>>>>> 3cdb3d61

  // Case 2: Invalid
  if (match == ST_WAY) {
    for (match = 0; match < ST_WAY; match++) {
<<<<<<< HEAD
        if (valid[set][match] && (tag[set][match] == partial_page)) {
            last_sig = sig[set][match];
            delta = page_offset - last_offset[set][match];

            if (delta) {
                // Build a new sig based on 7-bit sign magnitude representation of delta
                //sig_delta = (delta < 0) ? ((((-1) * delta) & 0x3F) + 0x40) : delta;
                sig_delta = (delta < 0) ? (((-1) * delta) + (1 << (SIG_DELTA_BIT - 1))) : delta;
                sig[set][match] = ((last_sig << SIG_SHIFT) ^ sig_delta) & SIG_MASK;
                curr_sig = sig[set][match];
                last_offset[set][match] = page_offset;

                SPP_DP (
                    std::cout << "[ST] " << __func__ << " hit set: " << set << " way: " << match;
                    std::cout << " valid: " << valid[set][match] << " tag: " << std::hex << tag[set][match];
                    std::cout << " last_sig: " << last_sig << " curr_sig: " << curr_sig;
                    std::cout << " delta: " << std::dec << delta << " last_offset: " << page_offset << std::endl;
                );
            } else last_sig = 0; // Hitting the same cache line, delta is zero

            ST_hit = 1;
            break;
        }
=======
      if (valid[set][match] == 0) {
        valid[set][match] = 1;
        tag[set][match] = partial_page;
        sig[set][match] = 0;
        curr_sig = sig[set][match];
        last_offset[set][match] = page_offset;

        SPP_DP(cout << "[ST] " << __func__ << " invalid set: " << set << " way: " << match;
               cout << " valid: " << valid[set][match] << " tag: " << hex << partial_page;
               cout << " sig: " << sig[set][match] << " last_offset: " << dec << page_offset << endl;);

        break;
      }
>>>>>>> 3cdb3d61
    }
  }

<<<<<<< HEAD
    // Case 2: Invalid
    if (match == ST_WAY) {
        for (match = 0; match < ST_WAY; match++) {
            if (valid[set][match] == 0) {
                valid[set][match] = 1;
                tag[set][match] = partial_page;
                sig[set][match] = 0;
                curr_sig = sig[set][match];
                last_offset[set][match] = page_offset;

                SPP_DP (
                    std::cout << "[ST] " << __func__ << " invalid set: " << set << " way: " << match;
                    std::cout << " valid: " << valid[set][match] << " tag: " << std::hex << partial_page;
                    std::cout << " sig: " << sig[set][match] << " last_offset: " << std::dec << page_offset << std::endl;
                );

                break;
            }
        }
=======
  // Case 3: Miss
  if (match == ST_WAY) {
    for (match = 0; match < ST_WAY; match++) {
      if (lru[set][match] == ST_WAY - 1) { // Find replacement victim
        tag[set][match] = partial_page;
        sig[set][match] = 0;
        curr_sig = sig[set][match];
        last_offset[set][match] = page_offset;

        SPP_DP(cout << "[ST] " << __func__ << " miss set: " << set << " way: " << match;
               cout << " valid: " << valid[set][match] << " victim tag: " << hex << tag[set][match] << " new tag: " << partial_page;
               cout << " sig: " << sig[set][match] << " last_offset: " << dec << page_offset << endl;);

        break;
      }
>>>>>>> 3cdb3d61
    }

#ifdef SPP_SANITY_CHECK
    // Assertion
    if (match == ST_WAY) {
<<<<<<< HEAD
        for (match = 0; match < ST_WAY; match++) {
            if (lru[set][match] == ST_WAY - 1) { // Find replacement victim
                tag[set][match] = partial_page;
                sig[set][match] = 0;
                curr_sig = sig[set][match];
                last_offset[set][match] = page_offset;

                SPP_DP (
                    std::cout << "[ST] " << __func__ << " miss set: " << set << " way: " << match;
                    std::cout << " valid: " << valid[set][match] << " victim tag: " << std::hex << tag[set][match] << " new tag: " << partial_page;
                    std::cout << " sig: " << sig[set][match] << " last_offset: " << std::dec << page_offset << std::endl;
                );

                break;
            }
        }

        #ifdef SPP_SANITY_CHECK
        // Assertion
        if (match == ST_WAY) {
            std::cout << "[ST] Cannot find a replacement victim!" << std::endl;
            assert(0);
        }
        #endif
=======
      cout << "[ST] Cannot find a replacement victim!" << endl;
      assert(0);
>>>>>>> 3cdb3d61
    }
#endif
  }

#ifdef GHR_ON
  if (ST_hit == 0) {
    uint32_t GHR_found = GHR.check_entry(page_offset);
    if (GHR_found < MAX_GHR_ENTRY) {
      sig_delta = (GHR.delta[GHR_found] < 0) ? (((-1) * GHR.delta[GHR_found]) + (1 << (SIG_DELTA_BIT - 1))) : GHR.delta[GHR_found];
      sig[set][match] = ((GHR.sig[GHR_found] << SIG_SHIFT) ^ sig_delta) & SIG_MASK;
      curr_sig = sig[set][match];
    }
  }
#endif

  // Update LRU
  for (uint32_t way = 0; way < ST_WAY; way++) {
    if (lru[set][way] < lru[set][match]) {
      lru[set][way]++;

<<<<<<< HEAD
            #ifdef SPP_SANITY_CHECK
            // Assertion
            if (lru[set][way] >= ST_WAY) {
                std::cout << "[ST] LRU value is wrong! set: " << set << " way: " << way << " lru: " << lru[set][way] << std::endl;
                assert(0);
            }
            #endif
        }
=======
#ifdef SPP_SANITY_CHECK
      // Assertion
      if (lru[set][way] >= ST_WAY) {
        cout << "[ST] LRU value is wrong! set: " << set << " way: " << way << " lru: " << lru[set][way] << endl;
        assert(0);
      }
#endif
>>>>>>> 3cdb3d61
    }
  }
  lru[set][match] = 0; // Promote to the MRU position
}

void PATTERN_TABLE::update_pattern(uint32_t last_sig, int curr_delta)
{
<<<<<<< HEAD
    // Update (sig, delta) correlation
    uint32_t set = get_hash(last_sig) % PT_SET,
             match = 0;

    // Case 1: Hit
    for (match = 0; match < PT_WAY; match++) {
        if (delta[set][match] == curr_delta) {
            c_delta[set][match]++;
            c_sig[set]++;
            if (c_sig[set] > C_SIG_MAX) {
                for (uint32_t way = 0; way < PT_WAY; way++)
                    c_delta[set][way] >>= 1;
                c_sig[set] >>= 1;
            }

            SPP_DP (
                std::cout << "[PT] " << __func__ << " hit sig: " << std::hex << last_sig << std::dec << " set: " << set << " way: " << match;
                std::cout << " delta: " << delta[set][match] << " c_delta: " << c_delta[set][match] << " c_sig: " << c_sig[set] << std::endl;
            );

            break;
        }
=======
  // Update (sig, delta) correlation
  uint32_t set = get_hash(last_sig) % PT_SET, match = 0;

  // Case 1: Hit
  for (match = 0; match < PT_WAY; match++) {
    if (delta[set][match] == curr_delta) {
      c_delta[set][match]++;
      c_sig[set]++;
      if (c_sig[set] > C_SIG_MAX) {
        for (uint32_t way = 0; way < PT_WAY; way++)
          c_delta[set][way] >>= 1;
        c_sig[set] >>= 1;
      }

      SPP_DP(cout << "[PT] " << __func__ << " hit sig: " << hex << last_sig << dec << " set: " << set << " way: " << match;
             cout << " delta: " << delta[set][match] << " c_delta: " << c_delta[set][match] << " c_sig: " << c_sig[set] << endl;);

      break;
>>>>>>> 3cdb3d61
    }
  }

  // Case 2: Miss
  if (match == PT_WAY) {
    uint32_t victim_way = PT_WAY, min_counter = C_SIG_MAX;

    for (match = 0; match < PT_WAY; match++) {
      if (c_delta[set][match] < min_counter) { // Select an entry with the minimum c_delta
        victim_way = match;
        min_counter = c_delta[set][match];
      }
    }

    delta[set][victim_way] = curr_delta;
    c_delta[set][victim_way] = 0;
    c_sig[set]++;
    if (c_sig[set] > C_SIG_MAX) {
      for (uint32_t way = 0; way < PT_WAY; way++)
        c_delta[set][way] >>= 1;
      c_sig[set] >>= 1;
    }

<<<<<<< HEAD
        SPP_DP (
            std::cout << "[PT] " << __func__ << " miss sig: " << std::hex << last_sig << std::dec << " set: " << set << " way: " << victim_way;
            std::cout << " delta: " << delta[set][victim_way] << " c_delta: " << c_delta[set][victim_way] << " c_sig: " << c_sig[set] << std::endl;
        );

        #ifdef SPP_SANITY_CHECK
        // Assertion
        if (victim_way == PT_WAY) {
            std::cout << "[PT] Cannot find a replacement victim!" << std::endl;
            assert(0);
        }
        #endif
=======
    SPP_DP(cout << "[PT] " << __func__ << " miss sig: " << hex << last_sig << dec << " set: " << set << " way: " << victim_way;
           cout << " delta: " << delta[set][victim_way] << " c_delta: " << c_delta[set][victim_way] << " c_sig: " << c_sig[set] << endl;);

#ifdef SPP_SANITY_CHECK
    // Assertion
    if (victim_way == PT_WAY) {
      cout << "[PT] Cannot find a replacement victim!" << endl;
      assert(0);
>>>>>>> 3cdb3d61
    }
#endif
  }
}

void PATTERN_TABLE::read_pattern(uint32_t curr_sig, int* delta_q, uint32_t* confidence_q, uint32_t& lookahead_way, uint32_t& lookahead_conf,
                                 uint32_t& pf_q_tail, uint32_t& depth)
{
<<<<<<< HEAD
    // Update (sig, delta) correlation
    uint32_t set = get_hash(curr_sig) % PT_SET,
             local_conf = 0,
             pf_conf = 0,
             max_conf = 0;

    if (c_sig[set]) {
        for (uint32_t way = 0; way < PT_WAY; way++) {
            local_conf = (100 * c_delta[set][way]) / c_sig[set];
            pf_conf = depth ? (GHR.global_accuracy * c_delta[set][way] / c_sig[set] * lookahead_conf / 100) : local_conf;

            if (pf_conf >= PF_THRESHOLD) {
                confidence_q[pf_q_tail] = pf_conf;
                delta_q[pf_q_tail] = delta[set][way];

                // Lookahead path follows the most confident entry
                if (pf_conf > max_conf) {
                    lookahead_way = way;
                    max_conf = pf_conf;
                }
                pf_q_tail++;

                SPP_DP (
                    std::cout << "[PT] " << __func__ << " HIGH CONF: " << pf_conf << " sig: " << std::hex << curr_sig << std::dec << " set: " << set << " way: " << way;
                    std::cout << " delta: " << delta[set][way] << " c_delta: " << c_delta[set][way] << " c_sig: " << c_sig[set];
                    std::cout << " conf: " << local_conf << " depth: " << depth << std::endl;
                );
            } else {
                SPP_DP (
                    std::cout << "[PT] " << __func__ << "  LOW CONF: " << pf_conf << " sig: " << std::hex << curr_sig << std::dec << " set: " << set << " way: " << way;
                    std::cout << " delta: " << delta[set][way] << " c_delta: " << c_delta[set][way] << " c_sig: " << c_sig[set];
                    std::cout << " conf: " << local_conf << " depth: " << depth << std::endl;
                );
            }
=======
  // Update (sig, delta) correlation
  uint32_t set = get_hash(curr_sig) % PT_SET, local_conf = 0, pf_conf = 0, max_conf = 0;

  if (c_sig[set]) {
    for (uint32_t way = 0; way < PT_WAY; way++) {
      local_conf = (100 * c_delta[set][way]) / c_sig[set];
      pf_conf = depth ? (GHR.global_accuracy * c_delta[set][way] / c_sig[set] * lookahead_conf / 100) : local_conf;

      if (pf_conf >= PF_THRESHOLD) {
        confidence_q[pf_q_tail] = pf_conf;
        delta_q[pf_q_tail] = delta[set][way];

        // Lookahead path follows the most confident entry
        if (pf_conf > max_conf) {
          lookahead_way = way;
          max_conf = pf_conf;
>>>>>>> 3cdb3d61
        }
        pf_q_tail++;

        SPP_DP(cout << "[PT] " << __func__ << " HIGH CONF: " << pf_conf << " sig: " << hex << curr_sig << dec << " set: " << set << " way: " << way;
               cout << " delta: " << delta[set][way] << " c_delta: " << c_delta[set][way] << " c_sig: " << c_sig[set];
               cout << " conf: " << local_conf << " depth: " << depth << endl;);
      } else {
        SPP_DP(cout << "[PT] " << __func__ << "  LOW CONF: " << pf_conf << " sig: " << hex << curr_sig << dec << " set: " << set << " way: " << way;
               cout << " delta: " << delta[set][way] << " c_delta: " << c_delta[set][way] << " c_sig: " << c_sig[set];
               cout << " conf: " << local_conf << " depth: " << depth << endl;);
      }
    }
    lookahead_conf = max_conf;
    if (lookahead_conf >= PF_THRESHOLD)
      depth++;

<<<<<<< HEAD
        SPP_DP (std::cout << "global_accuracy: " << GHR.global_accuracy << " lookahead_conf: " << lookahead_conf << std::endl;);
    } else confidence_q[pf_q_tail] = 0;
=======
    SPP_DP(cout << "global_accuracy: " << GHR.global_accuracy << " lookahead_conf: " << lookahead_conf << endl;);
  } else
    confidence_q[pf_q_tail] = 0;
>>>>>>> 3cdb3d61
}

bool PREFETCH_FILTER::check(uint64_t check_addr, FILTER_REQUEST filter_request)
{
<<<<<<< HEAD
    uint64_t cache_line = check_addr >> LOG2_BLOCK_SIZE,
             hash = get_hash(cache_line),
             quotient = (hash >> REMAINDER_BIT) & ((1 << QUOTIENT_BIT) - 1),
             remainder = hash % (1 << REMAINDER_BIT);

    SPP_DP (
        std::cout << "[FILTER] check_addr: " << std::hex << check_addr << " check_cache_line: " << (check_addr >> LOG2_BLOCK_SIZE);
        std::cout << " hash: " << hash << std::dec << " quotient: " << quotient << " remainder: " << remainder << std::endl;
    );

    switch (filter_request) {
        case SPP_L2C_PREFETCH:
            if ((valid[quotient] || useful[quotient]) && remainder_tag[quotient] == remainder) { 
                SPP_DP (
                    std::cout << "[FILTER] " << __func__ << " line is already in the filter check_addr: " << std::hex << check_addr << " cache_line: " << cache_line << std::dec;
                    std::cout << " quotient: " << quotient << " valid: " << valid[quotient] << " useful: " << useful[quotient] << std::endl; 
                );

                return false; // False return indicates "Do not prefetch"
            } else {
                valid[quotient] = 1;  // Mark as prefetched
                useful[quotient] = 0; // Reset useful bit
                remainder_tag[quotient] = remainder;

                SPP_DP (
                    std::cout << "[FILTER] " << __func__ << " set valid for check_addr: " << std::hex << check_addr << " cache_line: " << cache_line << std::dec;
                    std::cout << " quotient: " << quotient << " remainder_tag: " << remainder_tag[quotient] << " valid: " << valid[quotient] << " useful: " << useful[quotient] << std::endl; 
                );
            }
            break;

        case SPP_LLC_PREFETCH:
            if ((valid[quotient] || useful[quotient]) && remainder_tag[quotient] == remainder) { 
                SPP_DP (
                    std::cout << "[FILTER] " << __func__ << " line is already in the filter check_addr: " << std::hex << check_addr << " cache_line: " << cache_line << std::dec;
                    std::cout << " quotient: " << quotient << " valid: " << valid[quotient] << " useful: " << useful[quotient] << std::endl; 
                );

                return false; // False return indicates "Do not prefetch"
            } else {
                // NOTE: SPP_LLC_PREFETCH has relatively low confidence (FILL_THRESHOLD <= SPP_LLC_PREFETCH < PF_THRESHOLD) 
                // Therefore, it is safe to prefetch this cache line in the large LLC and save precious L2C capacity
                // If this prefetch request becomes more confident and SPP eventually issues SPP_L2C_PREFETCH,
                // we can get this cache line immediately from the LLC (not from DRAM)
                // To allow this fast prefetch from LLC, SPP does not set the valid bit for SPP_LLC_PREFETCH

                //valid[quotient] = 1;
                //useful[quotient] = 0;

                SPP_DP (
                    std::cout << "[FILTER] " << __func__ << " don't set valid for check_addr: " << std::hex << check_addr << " cache_line: " << cache_line << std::dec;
                    std::cout << " quotient: " << quotient << " valid: " << valid[quotient] << " useful: " << useful[quotient] << std::endl; 
                );
            }
            break;

        case L2C_DEMAND:
            if ((remainder_tag[quotient] == remainder) && (useful[quotient] == 0)) {
                useful[quotient] = 1;
                if (valid[quotient]) GHR.pf_useful++; // This cache line was prefetched by SPP and actually used in the program

                SPP_DP (
                    std::cout << "[FILTER] " << __func__ << " set useful for check_addr: " << std::hex << check_addr << " cache_line: " << cache_line << std::dec;
                    std::cout << " quotient: " << quotient << " valid: " << valid[quotient] << " useful: " << useful[quotient];
                    std::cout << " GHR.pf_issued: " << GHR.pf_issued << " GHR.pf_useful: " << GHR.pf_useful << std::endl; 
                );
            }
            break;

        case L2C_EVICT:
            // Decrease global pf_useful counter when there is a useless prefetch (prefetched but not used)
            if (valid[quotient] && !useful[quotient] && GHR.pf_useful) GHR.pf_useful--;

            // Reset filter entry
            valid[quotient] = 0;
            useful[quotient] = 0;
            remainder_tag[quotient] = 0;
            break;

        default:
            // Assertion
            std::cout << "[FILTER] Invalid filter request type: " << filter_request << std::endl;
            assert(0);
=======
  uint64_t cache_line = check_addr >> LOG2_BLOCK_SIZE, hash = get_hash(cache_line), quotient = (hash >> REMAINDER_BIT) & ((1 << QUOTIENT_BIT) - 1),
           remainder = hash % (1 << REMAINDER_BIT);

  SPP_DP(cout << "[FILTER] check_addr: " << hex << check_addr << " check_cache_line: " << (check_addr >> LOG2_BLOCK_SIZE);
         cout << " hash: " << hash << dec << " quotient: " << quotient << " remainder: " << remainder << endl;);

  switch (filter_request) {
  case SPP_L2C_PREFETCH:
    if ((valid[quotient] || useful[quotient]) && remainder_tag[quotient] == remainder) {
      SPP_DP(cout << "[FILTER] " << __func__ << " line is already in the filter check_addr: " << hex << check_addr << " cache_line: " << cache_line << dec;
             cout << " quotient: " << quotient << " valid: " << valid[quotient] << " useful: " << useful[quotient] << endl;);

      return false; // False return indicates "Do not prefetch"
    } else {
      valid[quotient] = 1;  // Mark as prefetched
      useful[quotient] = 0; // Reset useful bit
      remainder_tag[quotient] = remainder;

      SPP_DP(cout << "[FILTER] " << __func__ << " set valid for check_addr: " << hex << check_addr << " cache_line: " << cache_line << dec;
             cout << " quotient: " << quotient << " remainder_tag: " << remainder_tag[quotient] << " valid: " << valid[quotient]
                  << " useful: " << useful[quotient] << endl;);
>>>>>>> 3cdb3d61
    }
    break;

  case SPP_LLC_PREFETCH:
    if ((valid[quotient] || useful[quotient]) && remainder_tag[quotient] == remainder) {
      SPP_DP(cout << "[FILTER] " << __func__ << " line is already in the filter check_addr: " << hex << check_addr << " cache_line: " << cache_line << dec;
             cout << " quotient: " << quotient << " valid: " << valid[quotient] << " useful: " << useful[quotient] << endl;);

      return false; // False return indicates "Do not prefetch"
    } else {
      // NOTE: SPP_LLC_PREFETCH has relatively low confidence (FILL_THRESHOLD <=
      // SPP_LLC_PREFETCH < PF_THRESHOLD) Therefore, it is safe to prefetch this
      // cache line in the large LLC and save precious L2C capacity If this
      // prefetch request becomes more confident and SPP eventually issues
      // SPP_L2C_PREFETCH, we can get this cache line immediately from the LLC
      // (not from DRAM) To allow this fast prefetch from LLC, SPP does not set
      // the valid bit for SPP_LLC_PREFETCH

      // valid[quotient] = 1;
      // useful[quotient] = 0;

      SPP_DP(cout << "[FILTER] " << __func__ << " don't set valid for check_addr: " << hex << check_addr << " cache_line: " << cache_line << dec;
             cout << " quotient: " << quotient << " valid: " << valid[quotient] << " useful: " << useful[quotient] << endl;);
    }
    break;

  case L2C_DEMAND:
    if ((remainder_tag[quotient] == remainder) && (useful[quotient] == 0)) {
      useful[quotient] = 1;
      if (valid[quotient])
        GHR.pf_useful++; // This cache line was prefetched by SPP and actually
                         // used in the program

      SPP_DP(cout << "[FILTER] " << __func__ << " set useful for check_addr: " << hex << check_addr << " cache_line: " << cache_line << dec;
             cout << " quotient: " << quotient << " valid: " << valid[quotient] << " useful: " << useful[quotient];
             cout << " GHR.pf_issued: " << GHR.pf_issued << " GHR.pf_useful: " << GHR.pf_useful << endl;);
    }
    break;

  case L2C_EVICT:
    // Decrease global pf_useful counter when there is a useless prefetch
    // (prefetched but not used)
    if (valid[quotient] && !useful[quotient] && GHR.pf_useful)
      GHR.pf_useful--;

    // Reset filter entry
    valid[quotient] = 0;
    useful[quotient] = 0;
    remainder_tag[quotient] = 0;
    break;

  default:
    // Assertion
    cout << "[FILTER] Invalid filter request type: " << filter_request << endl;
    assert(0);
  }

  return true;
}

void GLOBAL_REGISTER::update_entry(uint32_t pf_sig, uint32_t pf_confidence, uint32_t pf_offset, int pf_delta)
{
<<<<<<< HEAD
    // NOTE: GHR implementation is slightly different from the original paper
    // Instead of matching (last_offset + delta), GHR simply stores and matches the pf_offset
    uint32_t min_conf = 100,
             victim_way = MAX_GHR_ENTRY;

    SPP_DP (
        std::cout << "[GHR] Crossing the page boundary pf_sig: " << std::hex << pf_sig << std::dec;
        std::cout << " confidence: " << pf_confidence << " pf_offset: " << pf_offset << " pf_delta: " << pf_delta << std::endl;
    );

    for (uint32_t i = 0; i < MAX_GHR_ENTRY; i++) {
        //if (sig[i] == pf_sig) { // TODO: Which one is better and consistent?
            // If GHR already holds the same pf_sig, update the GHR entry with the latest info
        if (valid[i] && (offset[i] == pf_offset)) {
            // If GHR already holds the same pf_offset, update the GHR entry with the latest info
            sig[i] = pf_sig;
            confidence[i] = pf_confidence;
            //offset[i] = pf_offset;
            delta[i] = pf_delta;

            SPP_DP (std::cout << "[GHR] Found a matching index: " << i << std::endl;);

            return;
        }

        // GHR replacement policy is based on the stored confidence value
        // An entry with the lowest confidence is selected as a victim
        if (confidence[i] < min_conf) {
            min_conf = confidence[i];
            victim_way = i;
        }
    }

    // Assertion
    if (victim_way >= MAX_GHR_ENTRY) {
        std::cout << "[GHR] Cannot find a replacement victim!" << std::endl;
        assert(0);
    }

    SPP_DP (
        std::cout << "[GHR] Replace index: " << victim_way << " pf_sig: " << std::hex << sig[victim_way] << std::dec;
        std::cout << " confidence: " << confidence[victim_way] << " pf_offset: " << offset[victim_way] << " pf_delta: " << delta[victim_way] << std::endl;
    );

    valid[victim_way] = 1;
    sig[victim_way] = pf_sig;
    confidence[victim_way] = pf_confidence;
    offset[victim_way] = pf_offset;
    delta[victim_way] = pf_delta;
=======
  // NOTE: GHR implementation is slightly different from the original paper
  // Instead of matching (last_offset + delta), GHR simply stores and matches
  // the pf_offset
  uint32_t min_conf = 100, victim_way = MAX_GHR_ENTRY;

  SPP_DP(cout << "[GHR] Crossing the page boundary pf_sig: " << hex << pf_sig << dec;
         cout << " confidence: " << pf_confidence << " pf_offset: " << pf_offset << " pf_delta: " << pf_delta << endl;);

  for (uint32_t i = 0; i < MAX_GHR_ENTRY; i++) {
    // if (sig[i] == pf_sig) { // TODO: Which one is better and consistent?
    // If GHR already holds the same pf_sig, update the GHR entry with the
    // latest info
    if (valid[i] && (offset[i] == pf_offset)) {
      // If GHR already holds the same pf_offset, update the GHR entry with the
      // latest info
      sig[i] = pf_sig;
      confidence[i] = pf_confidence;
      // offset[i] = pf_offset;
      delta[i] = pf_delta;

      SPP_DP(cout << "[GHR] Found a matching index: " << i << endl;);

      return;
    }

    // GHR replacement policy is based on the stored confidence value
    // An entry with the lowest confidence is selected as a victim
    if (confidence[i] < min_conf) {
      min_conf = confidence[i];
      victim_way = i;
    }
  }

  // Assertion
  if (victim_way >= MAX_GHR_ENTRY) {
    cout << "[GHR] Cannot find a replacement victim!" << endl;
    assert(0);
  }

  SPP_DP(cout << "[GHR] Replace index: " << victim_way << " pf_sig: " << hex << sig[victim_way] << dec;
         cout << " confidence: " << confidence[victim_way] << " pf_offset: " << offset[victim_way] << " pf_delta: " << delta[victim_way] << endl;);

  valid[victim_way] = 1;
  sig[victim_way] = pf_sig;
  confidence[victim_way] = pf_confidence;
  offset[victim_way] = pf_offset;
  delta[victim_way] = pf_delta;
>>>>>>> 3cdb3d61
}

uint32_t GLOBAL_REGISTER::check_entry(uint32_t page_offset)
{
  uint32_t max_conf = 0, max_conf_way = MAX_GHR_ENTRY;

  for (uint32_t i = 0; i < MAX_GHR_ENTRY; i++) {
    if ((offset[i] == page_offset) && (max_conf < confidence[i])) {
      max_conf = confidence[i];
      max_conf_way = i;
    }
  }

  return max_conf_way;
}<|MERGE_RESOLUTION|>--- conflicted
+++ resolved
@@ -13,7 +13,6 @@
 
 uint32_t CACHE::prefetcher_cache_operate(uint64_t addr, uint64_t ip, uint8_t cache_hit, uint8_t type, uint32_t metadata_in)
 {
-<<<<<<< HEAD
     uint64_t page = addr >> LOG2_PAGE_SIZE;
     uint32_t page_offset = (addr >> LOG2_BLOCK_SIZE) & (PAGE_SIZE / BLOCK_SIZE - 1),
              last_sig = 0,
@@ -53,46 +52,10 @@
              pf_q_head = 0, 
              pf_q_tail = 0;
     uint8_t  do_lookahead = 0;
-=======
-  uint64_t page = addr >> LOG2_PAGE_SIZE;
-  uint32_t page_offset = (addr >> LOG2_BLOCK_SIZE) & (PAGE_SIZE / BLOCK_SIZE - 1), last_sig = 0, curr_sig = 0, confidence_q[MSHR_SIZE], depth = 0;
-
-  int32_t delta = 0, delta_q[MSHR_SIZE];
-
-  for (uint32_t i = 0; i < MSHR_SIZE; i++) {
-    confidence_q[i] = 0;
-    delta_q[i] = 0;
-  }
-  confidence_q[0] = 100;
-  GHR.global_accuracy = GHR.pf_issued ? ((100 * GHR.pf_useful) / GHR.pf_issued) : 0;
-
-  SPP_DP(cout << endl
-              << "[ChampSim] " << __func__ << " addr: " << hex << addr << " cache_line: " << (addr >> LOG2_BLOCK_SIZE);
-         cout << " page: " << page << " page_offset: " << dec << page_offset << endl;);
-
-  // Stage 1: Read and update a sig stored in ST
-  // last_sig and delta are used to update (sig, delta) correlation in PT
-  // curr_sig is used to read prefetch candidates in PT
-  ST.read_and_update_sig(page, page_offset, last_sig, curr_sig, delta);
-
-  // Also check the prefetch filter in parallel to update global accuracy
-  // counters
-  FILTER.check(addr, L2C_DEMAND);
-
-  // Stage 2: Update delta patterns stored in PT
-  if (last_sig)
-    PT.update_pattern(last_sig, delta);
-
-  // Stage 3: Start prefetching
-  uint64_t base_addr = addr;
-  uint32_t lookahead_conf = 100, pf_q_head = 0, pf_q_tail = 0;
-  uint8_t do_lookahead = 0;
->>>>>>> 3cdb3d61
 
 #ifdef LOOKAHEAD_ON
   do {
 #endif
-<<<<<<< HEAD
         uint32_t lookahead_way = PT_WAY;
         PT.read_pattern(curr_sig, delta_q, confidence_q, lookahead_way, lookahead_conf, pf_q_tail, depth);
 
@@ -122,37 +85,6 @@
                         );
                     }
                 } else { // Prefetch request is crossing the physical page boundary
-=======
-    uint32_t lookahead_way = PT_WAY;
-    PT.read_pattern(curr_sig, delta_q, confidence_q, lookahead_way, lookahead_conf, pf_q_tail, depth);
-
-    do_lookahead = 0;
-    for (uint32_t i = pf_q_head; i < pf_q_tail; i++) {
-      if (confidence_q[i] >= PF_THRESHOLD) {
-        uint64_t pf_addr = (base_addr & ~(BLOCK_SIZE - 1)) + (delta_q[i] << LOG2_BLOCK_SIZE);
-
-        if ((addr & ~(PAGE_SIZE - 1)) == (pf_addr & ~(PAGE_SIZE - 1))) { // Prefetch request is in the same physical page
-          if (FILTER.check(pf_addr, ((confidence_q[i] >= FILL_THRESHOLD) ? SPP_L2C_PREFETCH : SPP_LLC_PREFETCH))) {
-            prefetch_line(ip, addr, pf_addr, (confidence_q[i] >= FILL_THRESHOLD),
-                          0); // Use addr (not base_addr) to obey the same
-                              // physical page boundary
-
-            if (confidence_q[i] >= FILL_THRESHOLD) {
-              GHR.pf_issued++;
-              if (GHR.pf_issued > GLOBAL_COUNTER_MAX) {
-                GHR.pf_issued >>= 1;
-                GHR.pf_useful >>= 1;
-              }
-              SPP_DP(cout << "[ChampSim] SPP L2 prefetch issued GHR.pf_issued: " << GHR.pf_issued << " GHR.pf_useful: " << GHR.pf_useful << endl;);
-            }
-
-            SPP_DP(cout << "[ChampSim] " << __func__ << " base_addr: " << hex << base_addr << " pf_addr: " << pf_addr;
-                   cout << " pf_cache_line: " << (pf_addr >> LOG2_BLOCK_SIZE);
-                   cout << " prefetch_delta: " << dec << delta_q[i] << " confidence: " << confidence_q[i];
-                   cout << " depth: " << i << " fill_level: " << ((confidence_q[i] >= FILL_THRESHOLD) ? FILL_L2 : FILL_LLC) << endl;);
-          }
-        } else { // Prefetch request is crossing the physical page boundary
->>>>>>> 3cdb3d61
 #ifdef GHR_ON
           // Store this prefetch request in GHR to bootstrap SPP learning when
           // we see a ST miss (i.e., accessing a new page)
@@ -179,15 +111,11 @@
       curr_sig = ((curr_sig << SIG_SHIFT) ^ sig_delta) & SIG_MASK;
     }
 
-<<<<<<< HEAD
         SPP_DP (
             std::cout << "Looping curr_sig: " << std::hex << curr_sig << " base_addr: " << base_addr << std::dec;
             std::cout << " pf_q_head: " << pf_q_head << " pf_q_tail: " << pf_q_tail << " depth: " << depth << std::endl;
         );
-=======
-    SPP_DP(cout << "Looping curr_sig: " << hex << curr_sig << " base_addr: " << base_addr << dec;
-           cout << " pf_q_head: " << pf_q_head << " pf_q_tail: " << pf_q_tail << " depth: " << depth << endl;);
->>>>>>> 3cdb3d61
+
 #ifdef LOOKAHEAD_ON
   } while (do_lookahead);
 #endif
@@ -198,13 +126,8 @@
 uint32_t CACHE::prefetcher_cache_fill(uint64_t addr, uint32_t set, uint32_t match, uint8_t prefetch, uint64_t evicted_addr, uint32_t metadata_in)
 {
 #ifdef FILTER_ON
-<<<<<<< HEAD
     SPP_DP (std::cout << std::endl;);
     FILTER.check(evicted_addr, L2C_EVICT);
-=======
-  SPP_DP(cout << endl;);
-  FILTER.check(evicted_addr, L2C_EVICT);
->>>>>>> 3cdb3d61
 #endif
 
   return metadata_in;
@@ -233,7 +156,6 @@
 
 void SIGNATURE_TABLE::read_and_update_sig(uint64_t page, uint32_t page_offset, uint32_t& last_sig, uint32_t& curr_sig, int32_t& delta)
 {
-<<<<<<< HEAD
     uint32_t set = get_hash(page) % ST_SET,
              match = ST_WAY,
              partial_page = page & ST_TAG_MASK;
@@ -241,43 +163,10 @@
     int      sig_delta = 0;
 
     SPP_DP (std::cout << "[ST] " << __func__ << " page: " << std::hex << page << " partial_page: " << partial_page << std::dec << std::endl;);
-=======
-  uint32_t set = get_hash(page) % ST_SET, match = ST_WAY, partial_page = page & ST_TAG_MASK;
-  uint8_t ST_hit = 0;
-  int sig_delta = 0;
-
-  SPP_DP(cout << "[ST] " << __func__ << " page: " << hex << page << " partial_page: " << partial_page << dec << endl;);
-
-  // Case 1: Hit
-  for (match = 0; match < ST_WAY; match++) {
-    if (valid[set][match] && (tag[set][match] == partial_page)) {
-      last_sig = sig[set][match];
-      delta = page_offset - last_offset[set][match];
-
-      if (delta) {
-        // Build a new sig based on 7-bit sign magnitude representation of delta
-        // sig_delta = (delta < 0) ? ((((-1) * delta) & 0x3F) + 0x40) : delta;
-        sig_delta = (delta < 0) ? (((-1) * delta) + (1 << (SIG_DELTA_BIT - 1))) : delta;
-        sig[set][match] = ((last_sig << SIG_SHIFT) ^ sig_delta) & SIG_MASK;
-        curr_sig = sig[set][match];
-        last_offset[set][match] = page_offset;
-
-        SPP_DP(cout << "[ST] " << __func__ << " hit set: " << set << " way: " << match;
-               cout << " valid: " << valid[set][match] << " tag: " << hex << tag[set][match]; cout << " last_sig: " << last_sig << " curr_sig: " << curr_sig;
-               cout << " delta: " << dec << delta << " last_offset: " << page_offset << endl;);
-      } else
-        last_sig = 0; // Hitting the same cache line, delta is zero
-
-      ST_hit = 1;
-      break;
-    }
-  }
->>>>>>> 3cdb3d61
 
   // Case 2: Invalid
   if (match == ST_WAY) {
     for (match = 0; match < ST_WAY; match++) {
-<<<<<<< HEAD
         if (valid[set][match] && (tag[set][match] == partial_page)) {
             last_sig = sig[set][match];
             delta = page_offset - last_offset[set][match];
@@ -301,25 +190,9 @@
             ST_hit = 1;
             break;
         }
-=======
-      if (valid[set][match] == 0) {
-        valid[set][match] = 1;
-        tag[set][match] = partial_page;
-        sig[set][match] = 0;
-        curr_sig = sig[set][match];
-        last_offset[set][match] = page_offset;
-
-        SPP_DP(cout << "[ST] " << __func__ << " invalid set: " << set << " way: " << match;
-               cout << " valid: " << valid[set][match] << " tag: " << hex << partial_page;
-               cout << " sig: " << sig[set][match] << " last_offset: " << dec << page_offset << endl;);
-
-        break;
-      }
->>>>>>> 3cdb3d61
-    }
-  }
-
-<<<<<<< HEAD
+    }
+  }
+
     // Case 2: Invalid
     if (match == ST_WAY) {
         for (match = 0; match < ST_WAY; match++) {
@@ -339,29 +212,11 @@
                 break;
             }
         }
-=======
-  // Case 3: Miss
-  if (match == ST_WAY) {
-    for (match = 0; match < ST_WAY; match++) {
-      if (lru[set][match] == ST_WAY - 1) { // Find replacement victim
-        tag[set][match] = partial_page;
-        sig[set][match] = 0;
-        curr_sig = sig[set][match];
-        last_offset[set][match] = page_offset;
-
-        SPP_DP(cout << "[ST] " << __func__ << " miss set: " << set << " way: " << match;
-               cout << " valid: " << valid[set][match] << " victim tag: " << hex << tag[set][match] << " new tag: " << partial_page;
-               cout << " sig: " << sig[set][match] << " last_offset: " << dec << page_offset << endl;);
-
-        break;
-      }
->>>>>>> 3cdb3d61
     }
 
 #ifdef SPP_SANITY_CHECK
     // Assertion
     if (match == ST_WAY) {
-<<<<<<< HEAD
         for (match = 0; match < ST_WAY; match++) {
             if (lru[set][match] == ST_WAY - 1) { // Find replacement victim
                 tag[set][match] = partial_page;
@@ -386,10 +241,6 @@
             assert(0);
         }
         #endif
-=======
-      cout << "[ST] Cannot find a replacement victim!" << endl;
-      assert(0);
->>>>>>> 3cdb3d61
     }
 #endif
   }
@@ -410,7 +261,6 @@
     if (lru[set][way] < lru[set][match]) {
       lru[set][way]++;
 
-<<<<<<< HEAD
             #ifdef SPP_SANITY_CHECK
             // Assertion
             if (lru[set][way] >= ST_WAY) {
@@ -419,15 +269,6 @@
             }
             #endif
         }
-=======
-#ifdef SPP_SANITY_CHECK
-      // Assertion
-      if (lru[set][way] >= ST_WAY) {
-        cout << "[ST] LRU value is wrong! set: " << set << " way: " << way << " lru: " << lru[set][way] << endl;
-        assert(0);
-      }
-#endif
->>>>>>> 3cdb3d61
     }
   }
   lru[set][match] = 0; // Promote to the MRU position
@@ -435,7 +276,6 @@
 
 void PATTERN_TABLE::update_pattern(uint32_t last_sig, int curr_delta)
 {
-<<<<<<< HEAD
     // Update (sig, delta) correlation
     uint32_t set = get_hash(last_sig) % PT_SET,
              match = 0;
@@ -458,26 +298,6 @@
 
             break;
         }
-=======
-  // Update (sig, delta) correlation
-  uint32_t set = get_hash(last_sig) % PT_SET, match = 0;
-
-  // Case 1: Hit
-  for (match = 0; match < PT_WAY; match++) {
-    if (delta[set][match] == curr_delta) {
-      c_delta[set][match]++;
-      c_sig[set]++;
-      if (c_sig[set] > C_SIG_MAX) {
-        for (uint32_t way = 0; way < PT_WAY; way++)
-          c_delta[set][way] >>= 1;
-        c_sig[set] >>= 1;
-      }
-
-      SPP_DP(cout << "[PT] " << __func__ << " hit sig: " << hex << last_sig << dec << " set: " << set << " way: " << match;
-             cout << " delta: " << delta[set][match] << " c_delta: " << c_delta[set][match] << " c_sig: " << c_sig[set] << endl;);
-
-      break;
->>>>>>> 3cdb3d61
     }
   }
 
@@ -501,7 +321,6 @@
       c_sig[set] >>= 1;
     }
 
-<<<<<<< HEAD
         SPP_DP (
             std::cout << "[PT] " << __func__ << " miss sig: " << std::hex << last_sig << std::dec << " set: " << set << " way: " << victim_way;
             std::cout << " delta: " << delta[set][victim_way] << " c_delta: " << c_delta[set][victim_way] << " c_sig: " << c_sig[set] << std::endl;
@@ -514,16 +333,6 @@
             assert(0);
         }
         #endif
-=======
-    SPP_DP(cout << "[PT] " << __func__ << " miss sig: " << hex << last_sig << dec << " set: " << set << " way: " << victim_way;
-           cout << " delta: " << delta[set][victim_way] << " c_delta: " << c_delta[set][victim_way] << " c_sig: " << c_sig[set] << endl;);
-
-#ifdef SPP_SANITY_CHECK
-    // Assertion
-    if (victim_way == PT_WAY) {
-      cout << "[PT] Cannot find a replacement victim!" << endl;
-      assert(0);
->>>>>>> 3cdb3d61
     }
 #endif
   }
@@ -532,7 +341,6 @@
 void PATTERN_TABLE::read_pattern(uint32_t curr_sig, int* delta_q, uint32_t* confidence_q, uint32_t& lookahead_way, uint32_t& lookahead_conf,
                                  uint32_t& pf_q_tail, uint32_t& depth)
 {
-<<<<<<< HEAD
     // Update (sig, delta) correlation
     uint32_t set = get_hash(curr_sig) % PT_SET,
              local_conf = 0,
@@ -567,24 +375,6 @@
                     std::cout << " conf: " << local_conf << " depth: " << depth << std::endl;
                 );
             }
-=======
-  // Update (sig, delta) correlation
-  uint32_t set = get_hash(curr_sig) % PT_SET, local_conf = 0, pf_conf = 0, max_conf = 0;
-
-  if (c_sig[set]) {
-    for (uint32_t way = 0; way < PT_WAY; way++) {
-      local_conf = (100 * c_delta[set][way]) / c_sig[set];
-      pf_conf = depth ? (GHR.global_accuracy * c_delta[set][way] / c_sig[set] * lookahead_conf / 100) : local_conf;
-
-      if (pf_conf >= PF_THRESHOLD) {
-        confidence_q[pf_q_tail] = pf_conf;
-        delta_q[pf_q_tail] = delta[set][way];
-
-        // Lookahead path follows the most confident entry
-        if (pf_conf > max_conf) {
-          lookahead_way = way;
-          max_conf = pf_conf;
->>>>>>> 3cdb3d61
         }
         pf_q_tail++;
 
@@ -601,19 +391,12 @@
     if (lookahead_conf >= PF_THRESHOLD)
       depth++;
 
-<<<<<<< HEAD
         SPP_DP (std::cout << "global_accuracy: " << GHR.global_accuracy << " lookahead_conf: " << lookahead_conf << std::endl;);
     } else confidence_q[pf_q_tail] = 0;
-=======
-    SPP_DP(cout << "global_accuracy: " << GHR.global_accuracy << " lookahead_conf: " << lookahead_conf << endl;);
-  } else
-    confidence_q[pf_q_tail] = 0;
->>>>>>> 3cdb3d61
 }
 
 bool PREFETCH_FILTER::check(uint64_t check_addr, FILTER_REQUEST filter_request)
 {
-<<<<<<< HEAD
     uint64_t cache_line = check_addr >> LOG2_BLOCK_SIZE,
              hash = get_hash(cache_line),
              quotient = (hash >> REMAINDER_BIT) & ((1 << QUOTIENT_BIT) - 1),
@@ -697,29 +480,6 @@
             // Assertion
             std::cout << "[FILTER] Invalid filter request type: " << filter_request << std::endl;
             assert(0);
-=======
-  uint64_t cache_line = check_addr >> LOG2_BLOCK_SIZE, hash = get_hash(cache_line), quotient = (hash >> REMAINDER_BIT) & ((1 << QUOTIENT_BIT) - 1),
-           remainder = hash % (1 << REMAINDER_BIT);
-
-  SPP_DP(cout << "[FILTER] check_addr: " << hex << check_addr << " check_cache_line: " << (check_addr >> LOG2_BLOCK_SIZE);
-         cout << " hash: " << hash << dec << " quotient: " << quotient << " remainder: " << remainder << endl;);
-
-  switch (filter_request) {
-  case SPP_L2C_PREFETCH:
-    if ((valid[quotient] || useful[quotient]) && remainder_tag[quotient] == remainder) {
-      SPP_DP(cout << "[FILTER] " << __func__ << " line is already in the filter check_addr: " << hex << check_addr << " cache_line: " << cache_line << dec;
-             cout << " quotient: " << quotient << " valid: " << valid[quotient] << " useful: " << useful[quotient] << endl;);
-
-      return false; // False return indicates "Do not prefetch"
-    } else {
-      valid[quotient] = 1;  // Mark as prefetched
-      useful[quotient] = 0; // Reset useful bit
-      remainder_tag[quotient] = remainder;
-
-      SPP_DP(cout << "[FILTER] " << __func__ << " set valid for check_addr: " << hex << check_addr << " cache_line: " << cache_line << dec;
-             cout << " quotient: " << quotient << " remainder_tag: " << remainder_tag[quotient] << " valid: " << valid[quotient]
-                  << " useful: " << useful[quotient] << endl;);
->>>>>>> 3cdb3d61
     }
     break;
 
@@ -782,7 +542,6 @@
 
 void GLOBAL_REGISTER::update_entry(uint32_t pf_sig, uint32_t pf_confidence, uint32_t pf_offset, int pf_delta)
 {
-<<<<<<< HEAD
     // NOTE: GHR implementation is slightly different from the original paper
     // Instead of matching (last_offset + delta), GHR simply stores and matches the pf_offset
     uint32_t min_conf = 100,
@@ -832,55 +591,6 @@
     confidence[victim_way] = pf_confidence;
     offset[victim_way] = pf_offset;
     delta[victim_way] = pf_delta;
-=======
-  // NOTE: GHR implementation is slightly different from the original paper
-  // Instead of matching (last_offset + delta), GHR simply stores and matches
-  // the pf_offset
-  uint32_t min_conf = 100, victim_way = MAX_GHR_ENTRY;
-
-  SPP_DP(cout << "[GHR] Crossing the page boundary pf_sig: " << hex << pf_sig << dec;
-         cout << " confidence: " << pf_confidence << " pf_offset: " << pf_offset << " pf_delta: " << pf_delta << endl;);
-
-  for (uint32_t i = 0; i < MAX_GHR_ENTRY; i++) {
-    // if (sig[i] == pf_sig) { // TODO: Which one is better and consistent?
-    // If GHR already holds the same pf_sig, update the GHR entry with the
-    // latest info
-    if (valid[i] && (offset[i] == pf_offset)) {
-      // If GHR already holds the same pf_offset, update the GHR entry with the
-      // latest info
-      sig[i] = pf_sig;
-      confidence[i] = pf_confidence;
-      // offset[i] = pf_offset;
-      delta[i] = pf_delta;
-
-      SPP_DP(cout << "[GHR] Found a matching index: " << i << endl;);
-
-      return;
-    }
-
-    // GHR replacement policy is based on the stored confidence value
-    // An entry with the lowest confidence is selected as a victim
-    if (confidence[i] < min_conf) {
-      min_conf = confidence[i];
-      victim_way = i;
-    }
-  }
-
-  // Assertion
-  if (victim_way >= MAX_GHR_ENTRY) {
-    cout << "[GHR] Cannot find a replacement victim!" << endl;
-    assert(0);
-  }
-
-  SPP_DP(cout << "[GHR] Replace index: " << victim_way << " pf_sig: " << hex << sig[victim_way] << dec;
-         cout << " confidence: " << confidence[victim_way] << " pf_offset: " << offset[victim_way] << " pf_delta: " << delta[victim_way] << endl;);
-
-  valid[victim_way] = 1;
-  sig[victim_way] = pf_sig;
-  confidence[victim_way] = pf_confidence;
-  offset[victim_way] = pf_offset;
-  delta[victim_way] = pf_delta;
->>>>>>> 3cdb3d61
 }
 
 uint32_t GLOBAL_REGISTER::check_entry(uint32_t page_offset)
