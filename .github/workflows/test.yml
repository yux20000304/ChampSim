name: Run Tests

on:
  push:
    branches:
      - master
      - develop
    paths-ignore:
      - '.gitignore'
      - 'docs/**'
      - '*.md'
      - '.github/workflows/*.yml'
      # re-include current file to not be excluded
      - '!.github/workflows/test.yml'

  pull_request:
    branches:
      - master
      - develop
    paths-ignore:
      - '.gitignore'
      - 'docs/**'
      - '*.md'
      - '.github/workflows/*.yml'
      # re-include current file to not be excluded
      - '!.github/workflows/test.yml'

jobs:
  cpp:
    name: ${{ matrix.config.name }}
    runs-on: ${{ matrix.config.os }}
    env:
      CXX: ${{ matrix.config.cxx }}

    strategy:
      fail-fast: false
      matrix:
        config:
        # GCC-9
        - {
            name: "Ubuntu 20.04 GCC 9",
            os: ubuntu-20.04,
            cxx: "g++-9",
          }
        - {
            name: "Ubuntu 22.04 GCC 9",
            os: ubuntu-22.04,
            cxx: "g++-9",
          }

        # GCC-10
        - {
            name: "Ubuntu 20.04 GCC 10",
            os: ubuntu-20.04,
            cxx: "g++-10",
          }
        - {
            name: "Ubuntu 22.04 GCC 10",
            os: ubuntu-22.04,
            cxx: "g++-10",
          }

        # GCC-11
        - {
            name: "Ubuntu 22.04 GCC 11",
            os: ubuntu-22.04,
            cxx: "g++-11",
            coverage: true,
          }

        # Clang-10
        - {
            name: "Ubuntu 20.04 Clang 10",
            os: ubuntu-20.04,
            cxx: "clang++-10",
          }

        # Clang-11
        - {
            name: "Ubuntu 20.04 Clang 11",
            os: ubuntu-20.04,
            cxx: "clang++-11",
          }

        # Clang-12
        - {
            name: "Ubuntu 20.04 Clang 12",
            os: ubuntu-20.04,
            cxx: "clang++-12",
          }
        - {
            name: "Ubuntu 22.04 Clang 12",
            os: ubuntu-22.04,
            cxx: "clang++-12",
          }

        # Clang-13
        - {
            name: "Ubuntu 22.04 Clang 13",
            os: ubuntu-22.04,
            cxx: "clang++-13",
          }

        # Clang-14
        - {
            name: "Ubuntu 22.04 Clang 14",
            os: ubuntu-22.04,
            cxx: "clang++-14",
          }

        # AppleClang
        - {
            name: "macOS Clang",
            os: macos-latest,
            cxx: "clang++",
          }

        # MSVC 2022
        #- {
        #name: "Windows MSVC 2022",
        #os: windows-latest,
        #cxx: "cl",
        #environment_script: "C:/Program Files/Microsoft Visual Studio/2022/Enterprise/VC/Auxiliary/Build/vcvars64.bat",
        #}

    steps:
    - name: Set up basic environment
      if: startsWith(matrix.config.os, 'ubuntu')
      run: |
        sudo apt-get install curl zip unzip tar ${{ matrix.config.cxx }}

    - name: Set up pkg-config
      if: startsWith(matrix.config.os, 'macos')
      run: |
        brew install pkg-config
        brew install make

    - uses: actions/checkout@v4
      with:
        submodules: 'true'

    - name: Set up vcpkg
      run: |
        vcpkg/bootstrap-vcpkg.sh
        vcpkg/vcpkg install

    - name: Set Coverage Environment
      if: ${{ matrix.config.coverage }}
      run: |
        sudo apt-get install lcov
        echo "CXXFLAGS=--coverage" >> $GITHUB_ENV
        echo "LDFLAGS=--coverage" >> $GITHUB_ENV

    - name: Configure
      run: ./config.sh

    - name: Make
      run: make test/bin/000-test-main

    - name: Run
      run: test/bin/000-test-main --order rand --warn NoAssertions --invisibles

    - name: Capture LCOV
      if: ${{ matrix.config.coverage }}
      run: |
        lcov --capture --no-external \
        --directory . \
        --exclude $(pwd)/.csconfig/\* \
        --exclude $(pwd)/test/\* \
        --exclude $(pwd)/tracer/\* \
        --exclude $(pwd)/vcpkg_installed/\* \
        --output-file lcov_cpp.info

    - uses: actions/upload-artifact@v4
      if: ${{ matrix.config.coverage }}
      with:
        name: lcov-cpp
        path: lcov_cpp.info

  python:
    runs-on: ubuntu-latest

    steps:
    - uses: actions/checkout@v4
      with:
        submodules: 'true'

    - name: Set up vcpkg
      run: |
        vcpkg/bootstrap-vcpkg.sh
        vcpkg/vcpkg install

    - name: Set up coverage
      run: python -m pip install coverage

    - name: Run
      run: |
        PYTHONPATH=$PYTHONPATH:$(pwd) coverage run --source=config -m unittest discover -v --start-directory='test/python'
        coverage lcov --include=config/\*.py --omit=*/__*__.py -o lcov_python.info

    - uses: actions/upload-artifact@v4
      with:
        name: lcov-python
        path: lcov_python.info

  json_output:
    runs-on: ubuntu-latest

    steps:
    - uses: actions/checkout@v4
      with:
        submodules: 'true'

    - name: Set up
      run: |
        vcpkg/bootstrap-vcpkg.sh
        vcpkg/vcpkg install
        sudo apt-get install lcov

    - name: Configure
      run: ./config.sh

    - name: Make
      run: make
      env:
        CXXFLAGS: "--coverage"
        LDFLAGS: "--coverage"

    - name: Produce JSON
      run: ./bin/champsim -w5000 -i5000 --json=test.json -- <(curl -s https://dpc3.compas.cs.stonybrook.edu/champsim-traces/speccpu/400.perlbench-41B.champsimtrace.xz | xz -dc)

    - name: Validate JSON
      run: python3 -m json.tool test.json

    - name: Capture LCOV
      run: |
        lcov --capture --no-external \
        --directory . \
        --include $(pwd)/src/json_printer.cc \
        --include $(pwd)/inc/stats_printer.h \
        --output-file lcov_json.info

    - uses: actions/upload-artifact@v4
      with:
        name: lcov-json
        path: lcov_json.info

  upload_coveralls:
    runs-on: ubuntu-latest
    needs: [cpp, python, json_output]
    steps:
    - uses: actions/checkout@v4

    - name: Set Coverage Environment
      run: sudo apt-get install lcov

<<<<<<< HEAD
    - uses: actions/download-artifact@v4
      with:
        name: lcov-cpp

    - uses: actions/download-artifact@v4
      with:
        name: lcov-python

    - uses: actions/download-artifact@v4
=======
    - uses: actions/download-artifact@v4.1.7
      with:
        name: lcov-cpp

    - uses: actions/download-artifact@v4.1.7
      with:
        name: lcov-python

    - uses: actions/download-artifact@v4.1.7
>>>>>>> aa336e83
      with:
        name: lcov-json

    - name: Merge coverage
      run: lcov --add-tracefile lcov_cpp.info --add-tracefile lcov_python.info --add-tracefile lcov_json.info --output-file lcov.info

    - name: Coveralls
      uses: coverallsapp/github-action@master
      with:
        github-token: ${{ secrets.GITHUB_TOKEN }}
        path-to-lcov: lcov.info<|MERGE_RESOLUTION|>--- conflicted
+++ resolved
@@ -254,27 +254,15 @@
     - name: Set Coverage Environment
       run: sudo apt-get install lcov
 
-<<<<<<< HEAD
-    - uses: actions/download-artifact@v4
+    - uses: actions/download-artifact@v4.1.7
       with:
         name: lcov-cpp
 
-    - uses: actions/download-artifact@v4
+    - uses: actions/download-artifact@v4.1.7
       with:
         name: lcov-python
 
-    - uses: actions/download-artifact@v4
-=======
     - uses: actions/download-artifact@v4.1.7
-      with:
-        name: lcov-cpp
-
-    - uses: actions/download-artifact@v4.1.7
-      with:
-        name: lcov-python
-
-    - uses: actions/download-artifact@v4.1.7
->>>>>>> aa336e83
       with:
         name: lcov-json
 
