/*
 *    Copyright 2023 The ChampSim Contributors
 *
 * Licensed under the Apache License, Version 2.0 (the "License");
 * you may not use this file except in compliance with the License.
 * You may obtain a copy of the License at
 *
 * http://www.apache.org/licenses/LICENSE-2.0
 *
 * Unless required by applicable law or agreed to in writing, software
 * distributed under the License is distributed on an "AS IS" BASIS,
 * WITHOUT WARRANTIES OR CONDITIONS OF ANY KIND, either express or implied.
 * See the License for the specific language governing permissions and
 * limitations under the License.
 */

#include "cache.h"

#include <algorithm>
#include <cassert>
#include <cmath>
#include <cstdint> // for uint64_t, uint8_t, uint32_t
#include <cstdio>  // for size_t, stderr
#include <numeric>
#include <string_view> // for string_view
#include <fmt/core.h>
#include <fmt/ranges.h>

#include "champsim.h"
#include "champsim_constants.h"
#include "deadlock.h"
#include "instruction.h"
#include "util/algorithm.h"
#include "util/bits.h" // for bitmask, lg2, splice_bits
#include "util/span.h"

CACHE::tag_lookup_type::tag_lookup_type(const request_type& req, bool local_pref, bool skip)
    : address(req.address), v_address(req.v_address), data(req.data), ip(req.ip), instr_id(req.instr_id), pf_metadata(req.pf_metadata), cpu(req.cpu),
      type(req.type), prefetch_from_this(local_pref), skip_fill(skip), is_translated(req.is_translated), instr_depend_on_me(req.instr_depend_on_me)
{
}

CACHE::mshr_type::mshr_type(const tag_lookup_type& req, uint64_t cycle)
    : address(req.address), v_address(req.v_address), ip(req.ip), instr_id(req.instr_id), cpu(req.cpu), type(req.type),
      prefetch_from_this(req.prefetch_from_this), cycle_enqueued(cycle), instr_depend_on_me(req.instr_depend_on_me), to_return(req.to_return)
{
}

CACHE::mshr_type CACHE::mshr_type::merge(mshr_type predecessor, mshr_type successor)
{
  std::vector<uint64_t> merged_instr{};
  std::vector<std::deque<response_type>*> merged_return{};

  std::set_union(std::begin(predecessor.instr_depend_on_me), std::end(predecessor.instr_depend_on_me), std::begin(successor.instr_depend_on_me),
                 std::end(successor.instr_depend_on_me), std::back_inserter(merged_instr));
  std::set_union(std::begin(predecessor.to_return), std::end(predecessor.to_return), std::begin(successor.to_return), std::end(successor.to_return),
                 std::back_inserter(merged_return));

  mshr_type retval{(successor.type == access_type::PREFETCH) ? predecessor : successor};
  retval.instr_depend_on_me = merged_instr;
  retval.to_return = merged_return;
  retval.data_promise = predecessor.data_promise;

  if constexpr (champsim::debug_print) {
    if (successor.type == access_type::PREFETCH) {
      fmt::print("[MSHR] {} address {:#x} type: {} into address {:#x} type: {}\n", __func__, successor.address,
                 access_type_names.at(champsim::to_underlying(successor.type)), predecessor.address,
                 access_type_names.at(champsim::to_underlying(successor.type)));
    } else {
      fmt::print("[MSHR] {} address {:#x} type: {} into address {:#x} type: {}\n", __func__, predecessor.address,
                 access_type_names.at(champsim::to_underlying(predecessor.type)), successor.address,
                 access_type_names.at(champsim::to_underlying(successor.type)));
    }
  }

  return retval;
}

auto CACHE::fill_block(mshr_type mshr, uint32_t metadata) -> BLOCK
{
  CACHE::BLOCK to_fill;
  to_fill.valid = true;
  to_fill.prefetch = mshr.prefetch_from_this;
  to_fill.dirty = (mshr.type == access_type::WRITE);
  to_fill.address = mshr.address;
  to_fill.v_address = mshr.v_address;
  to_fill.data = mshr.data_promise->data;
  to_fill.pf_metadata = metadata;

  return to_fill;
}

auto CACHE::matches_address(uint64_t addr) const
{
  return [match = addr >> OFFSET_BITS, shamt = OFFSET_BITS](const auto& entry) {
    return (entry.address >> shamt) == match;
  };
}

template <typename T>
uint64_t CACHE::module_address(const T& element) const
{
  auto address_bitmask = ~champsim::bitmask(match_offset_bits ? 0 : OFFSET_BITS);
  auto address = virtual_prefetch ? element.v_address : element.address;
  return address & address_bitmask;
}

bool CACHE::handle_fill(const mshr_type& fill_mshr)
{
  cpu = fill_mshr.cpu;

  // find victim
  auto [set_begin, set_end] = get_set_span(fill_mshr.address);
  auto way = std::find_if_not(set_begin, set_end, [](auto x) { return x.valid; });
  if (way == set_end) {
    way = std::next(set_begin, impl_find_victim(fill_mshr.cpu, fill_mshr.instr_id, get_set_index(fill_mshr.address), &*set_begin, fill_mshr.ip,
                                                fill_mshr.address, fill_mshr.type));
  }
  assert(set_begin <= way);
  assert(way <= set_end);
  assert(way != set_end || fill_mshr.type != access_type::WRITE); // Writes may not bypass
  const auto way_idx = std::distance(set_begin, way);             // cast protected by earlier assertion

  if constexpr (champsim::debug_print) {
    fmt::print("[{}] {} instr_id: {} address: {:#x} v_address: {:#x} set: {} way: {} type: {} prefetch_metadata: {} cycle_enqueued: {} cycle: {}\n", NAME,
               __func__, fill_mshr.instr_id, fill_mshr.address, fill_mshr.v_address, get_set_index(fill_mshr.address), way_idx,
               access_type_names.at(champsim::to_underlying(fill_mshr.type)), fill_mshr.data_promise->pf_metadata, fill_mshr.cycle_enqueued, current_cycle);
  }

  if (way != set_end && way->valid && way->dirty) {
    request_type writeback_packet;

    writeback_packet.cpu = fill_mshr.cpu;
    writeback_packet.address = way->address;
    writeback_packet.data = way->data;
    writeback_packet.instr_id = fill_mshr.instr_id;
    writeback_packet.ip = 0;
    writeback_packet.type = access_type::WRITE;
    writeback_packet.pf_metadata = way->pf_metadata;
    writeback_packet.response_requested = false;

    if constexpr (champsim::debug_print) {
      fmt::print("[{}] {} evict address: {:#x} v_address: {:#x} prefetch_metadata: {}\n", NAME, __func__, writeback_packet.address, writeback_packet.v_address,
                 fill_mshr.data_promise->pf_metadata);
    }

    auto success = lower_level->add_wq(writeback_packet);
    if (!success) {
      return false;
    }
  }

  uint64_t evicting_address = 0;
  if (way != set_end && way->valid) {
    evicting_address = module_address(*way);
  }

  auto metadata_thru = impl_prefetcher_cache_fill(module_address(fill_mshr), get_set_index(fill_mshr.address), way_idx,
                                                  (fill_mshr.type == access_type::PREFETCH), evicting_address, fill_mshr.data_promise->pf_metadata);
  impl_update_replacement_state(fill_mshr.cpu, get_set_index(fill_mshr.address), way_idx, module_address(fill_mshr), fill_mshr.ip, evicting_address,
                                fill_mshr.type, false);

  if (way != set_end) {
    if (way->valid && way->prefetch) {
      ++sim_stats.pf_useless;
    }

    if (fill_mshr.type == access_type::PREFETCH) {
      ++sim_stats.pf_fill;
    }

    *way = fill_block(fill_mshr, metadata_thru);
  }

  // COLLECT STATS
  sim_stats.total_miss_latency += current_cycle - (fill_mshr.cycle_enqueued + 1);

  response_type response{fill_mshr.address, fill_mshr.v_address, fill_mshr.data_promise->data, metadata_thru, fill_mshr.instr_depend_on_me};
  for (auto* ret : fill_mshr.to_return) {
    ret->push_back(response);
  }

  return true;
}

bool CACHE::try_hit(const tag_lookup_type& handle_pkt)
{
  cpu = handle_pkt.cpu;

  // access cache
  auto [set_begin, set_end] = get_set_span(handle_pkt.address);
  auto way = std::find_if(set_begin, set_end, matches_address(handle_pkt.address));
  const auto hit = (way != set_end);
  const auto useful_prefetch = (hit && way->prefetch && !handle_pkt.prefetch_from_this);

  if constexpr (champsim::debug_print) {
    fmt::print("[{}] {} instr_id: {} address: {:#x} v_address: {:#x} data: {:#x} set: {} way: {} ({}) type: {} cycle: {}\n", NAME, __func__,
               handle_pkt.instr_id, handle_pkt.address, handle_pkt.v_address, handle_pkt.data, get_set_index(handle_pkt.address), std::distance(set_begin, way),
               hit ? "HIT" : "MISS", access_type_names.at(champsim::to_underlying(handle_pkt.type)), current_cycle);
  }

  auto metadata_thru = handle_pkt.pf_metadata;
  if (should_activate_prefetcher(handle_pkt)) {
    metadata_thru = impl_prefetcher_cache_operate(module_address(handle_pkt), handle_pkt.ip, hit, useful_prefetch, handle_pkt.type, metadata_thru);
  }

  if (hit) {
    ++sim_stats.hits.at(champsim::to_underlying(handle_pkt.type)).at(handle_pkt.cpu);

    // update replacement policy
    const auto way_idx = std::distance(set_begin, way);
    impl_update_replacement_state(handle_pkt.cpu, get_set_index(handle_pkt.address), way_idx, module_address(*way), handle_pkt.ip, 0, handle_pkt.type, true);

    response_type response{handle_pkt.address, handle_pkt.v_address, way->data, metadata_thru, handle_pkt.instr_depend_on_me};
    for (auto* ret : handle_pkt.to_return) {
      ret->push_back(response);
    }

    way->dirty = (handle_pkt.type == access_type::WRITE);

    // update prefetch stats and reset prefetch bit
    if (useful_prefetch) {
      ++sim_stats.pf_useful;
      way->prefetch = false;
    }
  }

  return hit;
}

auto CACHE::mshr_and_forward_packet(const tag_lookup_type& handle_pkt) -> std::pair<mshr_type, request_type>
{
  mshr_type to_allocate{handle_pkt, current_cycle};

  request_type fwd_pkt;

  fwd_pkt.asid[0] = handle_pkt.asid[0];
  fwd_pkt.asid[1] = handle_pkt.asid[1];
  fwd_pkt.type = (handle_pkt.type == access_type::WRITE) ? access_type::RFO : handle_pkt.type;
  fwd_pkt.pf_metadata = handle_pkt.pf_metadata;
  fwd_pkt.cpu = handle_pkt.cpu;

  fwd_pkt.address = handle_pkt.address;
  fwd_pkt.v_address = handle_pkt.v_address;
  fwd_pkt.data = handle_pkt.data;
  fwd_pkt.instr_id = handle_pkt.instr_id;
  fwd_pkt.ip = handle_pkt.ip;

  fwd_pkt.instr_depend_on_me = handle_pkt.instr_depend_on_me;
  fwd_pkt.response_requested = (!handle_pkt.prefetch_from_this || !handle_pkt.skip_fill);

  return std::pair{std::move(to_allocate), std::move(fwd_pkt)};
}

bool CACHE::handle_miss(const tag_lookup_type& handle_pkt)
{
  if constexpr (champsim::debug_print) {
    fmt::print("[{}] {} instr_id: {} address: {:#x} v_address: {:#x} type: {} local_prefetch: {} cycle: {}\n", NAME, __func__, handle_pkt.instr_id,
               handle_pkt.address, handle_pkt.v_address, access_type_names.at(champsim::to_underlying(handle_pkt.type)), handle_pkt.prefetch_from_this,
               current_cycle);
  }

  mshr_type to_allocate{handle_pkt, current_cycle};

  cpu = handle_pkt.cpu;

  auto mshr_pkt = mshr_and_forward_packet(handle_pkt);

  // check mshr
  auto mshr_entry = std::find_if(std::begin(MSHR), std::end(MSHR), matches_address(handle_pkt.address));
  bool mshr_full = (MSHR.size() == MSHR_SIZE);

  if (mshr_entry != MSHR.end()) // miss already inflight
  {
    if (mshr_entry->type == access_type::PREFETCH && handle_pkt.type != access_type::PREFETCH) {
      // Mark the prefetch as useful
      if (mshr_entry->prefetch_from_this) {
        ++sim_stats.pf_useful;
      }
    }

    *mshr_entry = mshr_type::merge(*mshr_entry, to_allocate);
  } else {
    if (mshr_full) { // not enough MSHR resource
      if constexpr (champsim::debug_print) {
        fmt::print("[{}] {} MSHR full\n", NAME, __func__);
      }

      return false; // TODO should we allow prefetches anyway if they will not be filled to this level?
    }

    const bool send_to_rq = (prefetch_as_load || handle_pkt.type != access_type::PREFETCH);
    bool success = send_to_rq ? lower_level->add_rq(mshr_pkt.second) : lower_level->add_pq(mshr_pkt.second);

    if (!success) {
      if constexpr (champsim::debug_print) {
        fmt::print("[{}] {} could not send to lower\n", NAME, __func__);
      }

      return false;
    }

    // Allocate an MSHR
    if (mshr_pkt.second.response_requested) {
      MSHR.emplace_back(std::move(mshr_pkt.first));
    }
  }

  ++sim_stats.misses.at(champsim::to_underlying(handle_pkt.type)).at(handle_pkt.cpu);

  return true;
}

bool CACHE::handle_write(const tag_lookup_type& handle_pkt)
{
  if constexpr (champsim::debug_print) {
    fmt::print("[{}] {} instr_id: {} address: {:#x} v_address: {:#x} type: {} local_prefetch: {} cycle: {}\n", NAME, __func__, handle_pkt.instr_id,
               handle_pkt.address, handle_pkt.v_address, access_type_names.at(champsim::to_underlying(handle_pkt.type)), handle_pkt.prefetch_from_this,
               current_cycle);
  }

  mshr_type to_allocate{handle_pkt, current_cycle};
  to_allocate.data_promise.ready_at(current_cycle + (warmup ? 0 : FILL_LATENCY));
  inflight_writes.push_back(to_allocate);

  ++sim_stats.misses.at(champsim::to_underlying(handle_pkt.type)).at(handle_pkt.cpu);

  return true;
}

template <bool UpdateRequest>
auto CACHE::initiate_tag_check(champsim::channel* ul)
{
  return [cycle = current_cycle + (warmup ? 0 : HIT_LATENCY), ul](const auto& entry) {
    CACHE::tag_lookup_type retval{entry};
    retval.event_cycle = cycle;

    if constexpr (UpdateRequest) {
      if (entry.response_requested) {
        retval.to_return = {&ul->returned};
      }
    } else {
      (void)ul; // supress warning about ul being unused
    }

    if constexpr (champsim::debug_print) {
      fmt::print("[TAG] initiate_tag_check instr_id: {} address: {:#x} v_address: {:#x} type: {} response_requested: {} event: {}\n", retval.instr_id,
                 retval.address, retval.v_address, access_type_names.at(champsim::to_underlying(retval.type)), !std::empty(retval.to_return),
                 retval.event_cycle);
    }

    return retval;
  };
}

long CACHE::operate()
{
  long progress{0};

  auto is_ready = [cycle = current_cycle](const auto& entry) {
    return entry.event_cycle <= cycle;
  };
  auto is_translated = [](const auto& entry) {
    return entry.is_translated;
  };

  for (auto* ul : upper_levels) {
    ul->check_collision();
  }

  // Finish returns
  std::for_each(std::cbegin(lower_level->returned), std::cend(lower_level->returned), [this](const auto& pkt) { this->finish_packet(pkt); });
  progress += std::distance(std::cbegin(lower_level->returned), std::cend(lower_level->returned));
  lower_level->returned.clear();

  // Finish translations
  if (lower_translate != nullptr) {
    std::for_each(std::cbegin(lower_translate->returned), std::cend(lower_translate->returned), [this](const auto& pkt) { this->finish_translation(pkt); });
    progress += std::distance(std::cbegin(lower_translate->returned), std::cend(lower_translate->returned));
    lower_translate->returned.clear();
  }

  // Perform fills
  auto fill_bw = MAX_FILL;
  for (auto q : {std::ref(MSHR), std::ref(inflight_writes)}) {
    auto [fill_begin, fill_end] = champsim::get_span_p(std::cbegin(q.get()), std::cend(q.get()), fill_bw,
                                                       [cycle = current_cycle](const auto& x) { return x.data_promise.is_ready_at(cycle); });
    auto complete_end = std::find_if_not(fill_begin, fill_end, [this](const auto& x) { return this->handle_fill(x); });
    fill_bw -= std::distance(fill_begin, complete_end);
    q.get().erase(fill_begin, complete_end);
  }
  progress += MAX_FILL - fill_bw;

  // Initiate tag checks
  auto tag_bw = std::clamp<long long>(MAX_TAG * (long)HIT_LATENCY - (long)std::size(inflight_tag_check), 0LL, MAX_TAG);
  auto can_translate = [avail = (std::size(translation_stash) < static_cast<std::size_t>(MSHR_SIZE))](const auto& entry) {
    return avail || entry.is_translated;
  };
  auto stash_bandwidth_consumed =
      champsim::transform_while_n(translation_stash, std::back_inserter(inflight_tag_check), tag_bw, is_translated, initiate_tag_check<false>());
  tag_bw -= stash_bandwidth_consumed;
  progress += stash_bandwidth_consumed;
  std::vector<long long> channels_bandwidth_consumed{};
  for (auto* ul : upper_levels) {
    for (auto q : {std::ref(ul->WQ), std::ref(ul->RQ), std::ref(ul->PQ)}) {
      auto bandwidth_consumed =
          champsim::transform_while_n(q.get(), std::back_inserter(inflight_tag_check), tag_bw, can_translate, initiate_tag_check<true>(ul));
      channels_bandwidth_consumed.push_back(bandwidth_consumed);
      tag_bw -= bandwidth_consumed;
      progress += bandwidth_consumed;
    }
  }
  auto pq_bandwidth_consumed =
      champsim::transform_while_n(internal_PQ, std::back_inserter(inflight_tag_check), tag_bw, can_translate, initiate_tag_check<false>());
  [[maybe_unused]] auto remaining_tag_bw = tag_bw - pq_bandwidth_consumed;
  progress += pq_bandwidth_consumed;

  // Issue translations
  std::for_each(std::begin(inflight_tag_check), std::end(inflight_tag_check), [this](auto& x) { this->issue_translation(x); });
  std::for_each(std::begin(translation_stash), std::end(translation_stash), [this](auto& x) { this->issue_translation(x); });

  // Find entries that would be ready except that they have not finished translation, move them to the stash
  auto [last_not_missed, stash_end] = champsim::extract_if(std::begin(inflight_tag_check), std::end(inflight_tag_check), std::back_inserter(translation_stash),
                                                           [is_ready, is_translated](const auto& x) { return is_ready(x) && !is_translated(x); });
  progress += std::distance(last_not_missed, std::end(inflight_tag_check));
  inflight_tag_check.erase(last_not_missed, std::end(inflight_tag_check));

  // Perform tag checks
  auto do_tag_check = [this](const auto& pkt) {
    if (this->try_hit(pkt)) {
      return true;
    }
    if (pkt.type == access_type::WRITE && !this->match_offset_bits) {
      return this->handle_write(pkt); // Treat writes (that is, writebacks) like fills
    }
    return this->handle_miss(pkt); // Treat writes (that is, stores) like reads
  };
  auto [tag_check_ready_begin, tag_check_ready_end] =
      champsim::get_span_p(std::begin(inflight_tag_check), std::end(inflight_tag_check), MAX_TAG,
                           [is_ready, is_translated](const auto& pkt) { return is_ready(pkt) && is_translated(pkt); });
  auto finish_tag_check_end = std::find_if_not(tag_check_ready_begin, tag_check_ready_end, do_tag_check);
  [[maybe_unused]] auto tag_bw_consumed = std::distance(tag_check_ready_begin, finish_tag_check_end);
  progress += std::distance(tag_check_ready_begin, finish_tag_check_end);
  inflight_tag_check.erase(tag_check_ready_begin, finish_tag_check_end);

  impl_prefetcher_cycle_operate();

  if constexpr (champsim::debug_print) {
    fmt::print("[{}] {} cycle completed: {} tags checked: {} remaining: {} stash consumed: {} remaining: {} channel consumed: {} pq consumed {} unused consume "
               "bw {}\n",
               NAME, __func__, current_cycle, tag_bw_consumed, std::size(inflight_tag_check), stash_bandwidth_consumed, std::size(translation_stash),
               channels_bandwidth_consumed, pq_bandwidth_consumed, remaining_tag_bw);
  }

  return progress;
}

// LCOV_EXCL_START exclude deprecated function
uint64_t CACHE::get_set(uint64_t address) const { return static_cast<uint64_t>(get_set_index(address)); }
// LCOV_EXCL_STOP

long CACHE::get_set_index(uint64_t address) const
{
  return static_cast<long>((address >> OFFSET_BITS) & champsim::bitmask(champsim::lg2(NUM_SET))); // safe cast because of bitmask
}

template <typename It>
std::pair<It, It> get_span(It anchor, typename std::iterator_traits<It>::difference_type set_idx, typename std::iterator_traits<It>::difference_type num_way)
{
  auto begin = std::next(anchor, set_idx * num_way);
  return {std::move(begin), std::next(begin, num_way)};
}

auto CACHE::get_set_span(uint64_t address) -> std::pair<std::vector<BLOCK>::iterator, std::vector<BLOCK>::iterator>
{
  const auto set_idx = get_set_index(address);
  assert(set_idx < NUM_SET);
  return get_span(std::begin(block), static_cast<std::vector<BLOCK>::difference_type>(set_idx), NUM_WAY); // safe cast because of prior assert
}

auto CACHE::get_set_span(uint64_t address) const -> std::pair<std::vector<BLOCK>::const_iterator, std::vector<BLOCK>::const_iterator>
{
  const auto set_idx = get_set_index(address);
  assert(set_idx < NUM_SET);
  return get_span(std::cbegin(block), static_cast<std::vector<BLOCK>::difference_type>(set_idx), NUM_WAY); // safe cast because of prior assert
}

// LCOV_EXCL_START exclude deprecated function
uint64_t CACHE::get_way(uint64_t address, uint64_t /*unused set index*/) const
{
  auto [begin, end] = get_set_span(address);
  return static_cast<uint64_t>(std::distance(begin, std::find_if(begin, end, matches_address(address))));
}
// LCOV_EXCL_STOP

long CACHE::invalidate_entry(uint64_t inval_addr)
{
  auto [begin, end] = get_set_span(inval_addr);
  auto inv_way = std::find_if(begin, end, matches_address(inval_addr));

  if (inv_way != end) {
    inv_way->valid = false;
  }

  return std::distance(begin, inv_way);
}

bool CACHE::prefetch_line(uint64_t pf_addr, bool fill_this_level, uint32_t prefetch_metadata)
{
  ++sim_stats.pf_requested;

  if (std::size(internal_PQ) >= PQ_SIZE) {
    return false;
  }

  request_type pf_packet;
  pf_packet.type = access_type::PREFETCH;
  pf_packet.pf_metadata = prefetch_metadata;
  pf_packet.cpu = cpu;
  pf_packet.address = pf_addr;
  pf_packet.v_address = virtual_prefetch ? pf_addr : 0;
  pf_packet.is_translated = !virtual_prefetch;

  internal_PQ.emplace_back(pf_packet, true, !fill_this_level);
  ++sim_stats.pf_issued;

  return true;
}

// LCOV_EXCL_START exclude deprecated function
bool CACHE::prefetch_line(uint64_t /*deprecated*/, uint64_t /*deprecated*/, uint64_t pf_addr, bool fill_this_level, uint32_t prefetch_metadata)
{
  return prefetch_line(pf_addr, fill_this_level, prefetch_metadata);
}
// LCOV_EXCL_STOP

void CACHE::finish_packet(const response_type& packet)
{
  // check MSHR information
  auto mshr_entry = std::find_if(std::begin(MSHR), std::end(MSHR), matches_address(packet.address));
  auto first_unreturned = std::find_if(MSHR.begin(), MSHR.end(), [](auto x) { return x.data_promise.has_unknown_readiness(); });

  // sanity check
  if (mshr_entry == MSHR.end()) {
    fmt::print(stderr, "[{}_MSHR] {} cannot find a matching entry! address: {:#x} v_address: {:#x}\n", NAME, __func__, packet.address, packet.v_address);
    assert(0);
  }

  // MSHR holds the most updated information about this request
  mshr_type::returned_value finished_value{packet.data, packet.pf_metadata};
  mshr_entry->data_promise = champsim::waitable{finished_value, current_cycle + (warmup ? 0 : FILL_LATENCY)};
  if constexpr (champsim::debug_print) {
    fmt::print("[{}_MSHR] finish_packet instr_id: {} address: {:#x} data: {:#x} type: {} current: {}\n", this->NAME, mshr_entry->instr_id, mshr_entry->address,
               mshr_entry->data_promise->data, access_type_names.at(champsim::to_underlying(mshr_entry->type)), current_cycle);
  }

  // Order this entry after previously-returned entries, but before non-returned
  // entries
  std::iter_swap(mshr_entry, first_unreturned);
}

void CACHE::finish_translation(const response_type& packet)
{
  auto matches_vpage = [page_num = packet.v_address >> LOG2_PAGE_SIZE](const auto& entry) {
    return (entry.v_address >> LOG2_PAGE_SIZE) == page_num;
  };
  auto mark_translated = [p_page = packet.data, this](auto& entry) {
    entry.address = champsim::splice_bits(p_page, entry.v_address, LOG2_PAGE_SIZE); // translated address
    entry.is_translated = true;                                                     // This entry is now translated

    if constexpr (champsim::debug_print) {
      fmt::print("[{}_TRANSLATE] finish_translation paddr: {:#x} vaddr: {:#x} cycle: {}\n", this->NAME, entry.address, entry.v_address, this->current_cycle);
    }
  };

  // Restart stashed translations
  auto finish_begin = std::find_if_not(std::begin(translation_stash), std::end(translation_stash), [](const auto& x) { return x.is_translated; });
  auto finish_end = std::stable_partition(finish_begin, std::end(translation_stash), matches_vpage);
  std::for_each(finish_begin, finish_end, mark_translated);

  // Find all packets that match the page of the returned packet
  for (auto& entry : inflight_tag_check) {
    if (matches_vpage(entry)) {
      mark_translated(entry);
    }
  }
}

void CACHE::issue_translation(tag_lookup_type& q_entry) const
{
  if (!q_entry.translate_issued && !q_entry.is_translated) {
    request_type fwd_pkt;
    fwd_pkt.asid[0] = q_entry.asid[0];
    fwd_pkt.asid[1] = q_entry.asid[1];
    fwd_pkt.type = access_type::LOAD;
    fwd_pkt.cpu = q_entry.cpu;

    fwd_pkt.address = q_entry.address;
    fwd_pkt.v_address = q_entry.v_address;
    fwd_pkt.data = q_entry.data;
    fwd_pkt.instr_id = q_entry.instr_id;
    fwd_pkt.ip = q_entry.ip;

    fwd_pkt.instr_depend_on_me = q_entry.instr_depend_on_me;
    fwd_pkt.is_translated = true;

    q_entry.translate_issued = lower_translate->add_rq(fwd_pkt);
    if constexpr (champsim::debug_print) {
      if (q_entry.translate_issued) {
        fmt::print("[TRANSLATE] do_issue_translation instr_id: {} paddr: {:#x} vaddr: {:#x} cycle: {}\n", q_entry.instr_id, q_entry.address, q_entry.v_address,
                   access_type_names.at(champsim::to_underlying(q_entry.type)));
      }
    }
  }
}

std::size_t CACHE::get_mshr_occupancy() const { return std::size(MSHR); }

std::vector<std::size_t> CACHE::get_rq_occupancy() const
{
  std::vector<std::size_t> retval;
  std::transform(std::begin(upper_levels), std::end(upper_levels), std::back_inserter(retval), [](auto ulptr) { return ulptr->rq_occupancy(); });
  return retval;
}

std::vector<std::size_t> CACHE::get_wq_occupancy() const
{
  std::vector<std::size_t> retval;
  std::transform(std::begin(upper_levels), std::end(upper_levels), std::back_inserter(retval), [](auto ulptr) { return ulptr->wq_occupancy(); });
  return retval;
}

std::vector<std::size_t> CACHE::get_pq_occupancy() const
{
  std::vector<std::size_t> retval;
  std::transform(std::begin(upper_levels), std::end(upper_levels), std::back_inserter(retval), [](auto ulptr) { return ulptr->pq_occupancy(); });
  retval.push_back(std::size(internal_PQ));
  return retval;
}

// LCOV_EXCL_START exclude deprecated function
std::size_t CACHE::get_occupancy(uint8_t queue_type, uint64_t /*deprecated*/) const
{
  if (queue_type == 0) {
    return get_mshr_occupancy();
  }
  return 0;
}
// LCOV_EXCL_STOP

std::size_t CACHE::get_mshr_size() const { return MSHR_SIZE; }

std::vector<std::size_t> CACHE::get_rq_size() const
{
  std::vector<std::size_t> retval;
  std::transform(std::begin(upper_levels), std::end(upper_levels), std::back_inserter(retval), [](auto ulptr) { return ulptr->rq_size(); });
  return retval;
}

std::vector<std::size_t> CACHE::get_wq_size() const
{
  std::vector<std::size_t> retval;
  std::transform(std::begin(upper_levels), std::end(upper_levels), std::back_inserter(retval), [](auto ulptr) { return ulptr->wq_size(); });
  return retval;
}

std::vector<std::size_t> CACHE::get_pq_size() const
{
  std::vector<std::size_t> retval;
  std::transform(std::begin(upper_levels), std::end(upper_levels), std::back_inserter(retval), [](auto ulptr) { return ulptr->pq_size(); });
  retval.push_back(PQ_SIZE);
  return retval;
}

// LCOV_EXCL_START exclude deprecated function
std::size_t CACHE::get_size(uint8_t queue_type, uint64_t /*deprecated*/) const
{
  if (queue_type == 0) {
    return get_mshr_size();
  }
  return 0;
}
// LCOV_EXCL_STOP

namespace
{
double occupancy_ratio(std::size_t occ, std::size_t sz) { return std::ceil(occ) / std::ceil(sz); }

std::vector<double> occupancy_ratio_vec(std::vector<std::size_t> occ, std::vector<std::size_t> sz)
{
  std::vector<double> retval;
  std::transform(std::begin(occ), std::end(occ), std::begin(sz), std::back_inserter(retval), occupancy_ratio);
  return retval;
}
} // namespace

double CACHE::get_mshr_occupancy_ratio() const { return ::occupancy_ratio(get_mshr_occupancy(), get_mshr_size()); }

std::vector<double> CACHE::get_rq_occupancy_ratio() const { return ::occupancy_ratio_vec(get_rq_occupancy(), get_rq_size()); }

std::vector<double> CACHE::get_wq_occupancy_ratio() const { return ::occupancy_ratio_vec(get_wq_occupancy(), get_wq_size()); }

std::vector<double> CACHE::get_pq_occupancy_ratio() const { return ::occupancy_ratio_vec(get_pq_occupancy(), get_pq_size()); }

void CACHE::impl_prefetcher_initialize() const { pref_module_pimpl->impl_prefetcher_initialize(); }

uint32_t CACHE::impl_prefetcher_cache_operate(uint64_t addr, uint64_t ip, bool cache_hit, bool useful_prefetch, access_type type, uint32_t metadata_in) const
{
  return pref_module_pimpl->impl_prefetcher_cache_operate(addr, ip, cache_hit, useful_prefetch, type, metadata_in);
}

uint32_t CACHE::impl_prefetcher_cache_fill(uint64_t addr, long set, long way, bool prefetch, uint64_t evicted_addr, uint32_t metadata_in) const
{
  return pref_module_pimpl->impl_prefetcher_cache_fill(addr, set, way, prefetch, evicted_addr, metadata_in);
}

void CACHE::impl_prefetcher_cycle_operate() const { pref_module_pimpl->impl_prefetcher_cycle_operate(); }

void CACHE::impl_prefetcher_final_stats() const { pref_module_pimpl->impl_prefetcher_final_stats(); }

void CACHE::impl_prefetcher_branch_operate(uint64_t ip, uint8_t branch_type, uint64_t branch_target) const
{
  pref_module_pimpl->impl_prefetcher_branch_operate(ip, branch_type, branch_target);
}

void CACHE::impl_initialize_replacement() const { repl_module_pimpl->impl_initialize_replacement(); }

long CACHE::impl_find_victim(uint32_t triggering_cpu, uint64_t instr_id, long set, const BLOCK* current_set, uint64_t ip, uint64_t full_addr,
                             access_type type) const
{
  return repl_module_pimpl->impl_find_victim(triggering_cpu, instr_id, set, current_set, ip, full_addr, type);
}

void CACHE::impl_update_replacement_state(uint32_t triggering_cpu, long set, long way, uint64_t full_addr, uint64_t ip, uint64_t victim_addr, access_type type,
                                          bool hit) const
{
  repl_module_pimpl->impl_update_replacement_state(triggering_cpu, set, way, full_addr, ip, victim_addr, type, hit);
}

void CACHE::impl_replacement_final_stats() const { repl_module_pimpl->impl_replacement_final_stats(); }

void CACHE::initialize()
{
  impl_prefetcher_initialize();
  impl_initialize_replacement();
}

void CACHE::begin_phase()
{
  stats_type new_roi_stats;
  stats_type new_sim_stats;

  new_roi_stats.name = NAME;
  new_sim_stats.name = NAME;

  roi_stats = new_roi_stats;
  sim_stats = new_sim_stats;

  for (auto* ul : upper_levels) {
    channel_type::stats_type ul_new_roi_stats;
    channel_type::stats_type ul_new_sim_stats;
    ul->roi_stats = ul_new_roi_stats;
    ul->sim_stats = ul_new_sim_stats;
  }
}

void CACHE::end_phase(unsigned finished_cpu)
{
  auto total_miss = 0ull;
  for (auto type : {access_type::LOAD, access_type::RFO, access_type::PREFETCH, access_type::WRITE, access_type::TRANSLATION}) {
    total_miss =
        std::accumulate(std::begin(sim_stats.misses.at(champsim::to_underlying(type))), std::end(sim_stats.misses.at(champsim::to_underlying(type))), total_miss);
  }
  sim_stats.avg_miss_latency = std::ceil(sim_stats.total_miss_latency) / std::ceil(total_miss);

  roi_stats.total_miss_latency = sim_stats.total_miss_latency;
  roi_stats.avg_miss_latency = std::ceil(roi_stats.total_miss_latency) / std::ceil(total_miss);

  for (auto type : {access_type::LOAD, access_type::RFO, access_type::PREFETCH, access_type::WRITE, access_type::TRANSLATION}) {
    roi_stats.hits.at(champsim::to_underlying(type)).at(finished_cpu) = sim_stats.hits.at(champsim::to_underlying(type)).at(finished_cpu);
    roi_stats.misses.at(champsim::to_underlying(type)).at(finished_cpu) = sim_stats.misses.at(champsim::to_underlying(type)).at(finished_cpu);
  }

  roi_stats.pf_requested = sim_stats.pf_requested;
  roi_stats.pf_issued = sim_stats.pf_issued;
  roi_stats.pf_useful = sim_stats.pf_useful;
  roi_stats.pf_useless = sim_stats.pf_useless;
  roi_stats.pf_fill = sim_stats.pf_fill;

<<<<<<< HEAD
  auto total_miss = 0ULL;
  for (auto type : {access_type::LOAD, access_type::RFO, access_type::PREFETCH, access_type::WRITE, access_type::TRANSLATION}) {
    total_miss =
        std::accumulate(std::begin(roi_stats.hits.at(champsim::to_underlying(type))), std::end(roi_stats.hits.at(champsim::to_underlying(type))), total_miss);
  }
  roi_stats.avg_miss_latency = std::ceil(sim_stats.total_miss_latency) / std::ceil(total_miss);

  for (auto* ul : upper_levels) {
=======
  for (auto ul : upper_levels) {
>>>>>>> ab68a5e6
    ul->roi_stats.RQ_ACCESS = ul->sim_stats.RQ_ACCESS;
    ul->roi_stats.RQ_MERGED = ul->sim_stats.RQ_MERGED;
    ul->roi_stats.RQ_FULL = ul->sim_stats.RQ_FULL;
    ul->roi_stats.RQ_TO_CACHE = ul->sim_stats.RQ_TO_CACHE;

    ul->roi_stats.PQ_ACCESS = ul->sim_stats.PQ_ACCESS;
    ul->roi_stats.PQ_MERGED = ul->sim_stats.PQ_MERGED;
    ul->roi_stats.PQ_FULL = ul->sim_stats.PQ_FULL;
    ul->roi_stats.PQ_TO_CACHE = ul->sim_stats.PQ_TO_CACHE;

    ul->roi_stats.WQ_ACCESS = ul->sim_stats.WQ_ACCESS;
    ul->roi_stats.WQ_MERGED = ul->sim_stats.WQ_MERGED;
    ul->roi_stats.WQ_FULL = ul->sim_stats.WQ_FULL;
    ul->roi_stats.WQ_TO_CACHE = ul->sim_stats.WQ_TO_CACHE;
    ul->roi_stats.WQ_FORWARD = ul->sim_stats.WQ_FORWARD;
  }
}

template <typename T>
bool CACHE::should_activate_prefetcher(const T& pkt) const
{
  return !pkt.prefetch_from_this && std::count(std::begin(pref_activate_mask), std::end(pref_activate_mask), pkt.type) > 0;
}

// LCOV_EXCL_START Exclude the following function from LCOV
void CACHE::print_deadlock()
{
  std::string_view mshr_write{"instr_id: {} address: {:#x} v_addr: {:#x} type: {} ready: {}"};
  auto mshr_pack = [cycle = current_cycle](const auto& entry) {
    return std::tuple{entry.instr_id, entry.address, entry.v_address, access_type_names.at(champsim::to_underlying(entry.type)),
                      entry.data_promise.is_ready_at(cycle)};
  };

  std::string_view tag_check_write{"instr_id: {} address: {:#x} v_addr: {:#x} is_translated: {} translate_issued: {} event_cycle: {}"};
  auto tag_check_pack = [](const auto& entry) {
    return std::tuple{entry.instr_id, entry.address, entry.v_address, entry.is_translated, entry.translate_issued, entry.event_cycle};
  };

  champsim::range_print_deadlock(MSHR, NAME + "_MSHR", mshr_write, mshr_pack);
  champsim::range_print_deadlock(inflight_tag_check, NAME + "_tags", tag_check_write, tag_check_pack);
  champsim::range_print_deadlock(translation_stash, NAME + "_translation", tag_check_write, tag_check_pack);

  std::string_view q_writer{"instr_id: {} address: {:#x} v_addr: {:#x} type: {} translated: {}"};
  auto q_entry_pack = [](const auto& entry) {
    return std::tuple{entry.instr_id, entry.address, entry.v_address, access_type_names.at(champsim::to_underlying(entry.type)), entry.is_translated};
  };

  for (auto* ul : upper_levels) {
    champsim::range_print_deadlock(ul->RQ, NAME + "_RQ", q_writer, q_entry_pack);
    champsim::range_print_deadlock(ul->WQ, NAME + "_WQ", q_writer, q_entry_pack);
    champsim::range_print_deadlock(ul->PQ, NAME + "_PQ", q_writer, q_entry_pack);
  }
}
// LCOV_EXCL_STOP<|MERGE_RESOLUTION|>--- conflicted
+++ resolved
@@ -787,18 +787,7 @@
   roi_stats.pf_useless = sim_stats.pf_useless;
   roi_stats.pf_fill = sim_stats.pf_fill;
 
-<<<<<<< HEAD
-  auto total_miss = 0ULL;
-  for (auto type : {access_type::LOAD, access_type::RFO, access_type::PREFETCH, access_type::WRITE, access_type::TRANSLATION}) {
-    total_miss =
-        std::accumulate(std::begin(roi_stats.hits.at(champsim::to_underlying(type))), std::end(roi_stats.hits.at(champsim::to_underlying(type))), total_miss);
-  }
-  roi_stats.avg_miss_latency = std::ceil(sim_stats.total_miss_latency) / std::ceil(total_miss);
-
   for (auto* ul : upper_levels) {
-=======
-  for (auto ul : upper_levels) {
->>>>>>> ab68a5e6
     ul->roi_stats.RQ_ACCESS = ul->sim_stats.RQ_ACCESS;
     ul->roi_stats.RQ_MERGED = ul->sim_stats.RQ_MERGED;
     ul->roi_stats.RQ_FULL = ul->sim_stats.RQ_FULL;
