#include <algorithm>

#include "ooo_cpu.h"
#include "set.h"
#include "vmem.h"

// out-of-order core
O3_CPU ooo_cpu[NUM_CPUS]; 
uint64_t current_core_cycle[NUM_CPUS], stall_cycle[NUM_CPUS];
uint32_t SCHEDULING_LATENCY = 0, EXEC_LATENCY = 0, DECODE_LATENCY = 0;

extern VirtualMemory vmem;

void O3_CPU::initialize_core()
{

}

uint32_t O3_CPU::init_instruction(ooo_model_instr arch_instr)
{
    // actual processors do not work like this but for easier implementation,
    // we read instruction traces and virtually add them in the ROB
    // note that these traces are not yet translated and fetched

    if (instrs_to_read_this_cycle == 0)
        instrs_to_read_this_cycle = std::min(FETCH_WIDTH, (uint64_t)IFETCH_BUFFER.SIZE - IFETCH_BUFFER.occupancy);

    instrs_to_read_this_cycle--;

    // first, read PIN trace

    arch_instr.instr_id = instr_unique_id;

    bool reads_sp = false;
    bool writes_sp = false;
    bool reads_flags = false;
    bool reads_ip = false;
    bool writes_ip = false;
    bool reads_other = false;

    for (uint32_t i=0; i<MAX_INSTR_DESTINATIONS; i++)
    {
        switch(arch_instr.destination_registers[i])
        {
            case 0:
                break;
            case REG_STACK_POINTER:
                writes_sp = true;
                break;
            case REG_INSTRUCTION_POINTER:
                writes_ip = true;
                break;
            default:
                break;
        }

        /*
           if((arch_instr.is_branch) && (arch_instr.destination_registers[i] > 24) && (arch_instr.destination_registers[i] < 28))
           {
           arch_instr.destination_registers[i] = 0;
           }
           */

        if (arch_instr.destination_registers[i])
            arch_instr.num_reg_ops++;
        if (arch_instr.destination_memory[i])
        {
            arch_instr.num_mem_ops++;

            // update STA, this structure is required to execute store instructions properly without deadlock
            if (arch_instr.num_mem_ops > 0)
            {
#ifdef SANITY_CHECK
                if (STA[STA_tail] < UINT64_MAX)
                {
                    if (STA_head != STA_tail)
                        assert(0);
                }
#endif
                STA[STA_tail] = instr_unique_id;
                STA_tail++;

                if (STA_tail == STA_SIZE)
                    STA_tail = 0;
            }
        }
    }

    for (int i=0; i<NUM_INSTR_SOURCES; i++)
    {
        switch(arch_instr.source_registers[i])
        {
            case 0:
                break;
            case REG_STACK_POINTER:
                reads_sp = true;
                break;
            case REG_FLAGS:
                reads_flags = true;
                break;
            case REG_INSTRUCTION_POINTER:
                reads_ip = true;
                break;
            default:
                reads_other = true;
                break;
        }

        /*
           if((!arch_instr.is_branch) && (arch_instr.source_registers[i] > 25) && (arch_instr.source_registers[i] < 28))
           {
           arch_instr.source_registers[i] = 0;
           }
           */

        if (arch_instr.source_registers[i])
            arch_instr.num_reg_ops++;
        if (arch_instr.source_memory[i])
            arch_instr.num_mem_ops++;
    }

    if (arch_instr.num_mem_ops > 0)
        arch_instr.is_memory = 1;

    // determine what kind of branch this is, if any
    if(!reads_sp && !reads_flags && writes_ip && !reads_other)
    {
        // direct jump
        arch_instr.is_branch = 1;
        arch_instr.branch_taken = 1;
        arch_instr.branch_type = BRANCH_DIRECT_JUMP;
    }
    else if(!reads_sp && !reads_flags && writes_ip && reads_other)
    {
        // indirect branch
        arch_instr.is_branch = 1;
        arch_instr.branch_taken = 1;
        arch_instr.branch_type = BRANCH_INDIRECT;
    }
    else if(!reads_sp && reads_ip && !writes_sp && writes_ip && reads_flags && !reads_other)
    {
        // conditional branch
        arch_instr.is_branch = 1;
        arch_instr.branch_taken = arch_instr.branch_taken; // don't change this
        arch_instr.branch_type = BRANCH_CONDITIONAL;
    }
    else if(reads_sp && reads_ip && writes_sp && writes_ip && !reads_flags && !reads_other)
    {
        // direct call
        arch_instr.is_branch = 1;
        arch_instr.branch_taken = 1;
        arch_instr.branch_type = BRANCH_DIRECT_CALL;
    }
    else if(reads_sp && reads_ip && writes_sp && writes_ip && !reads_flags && reads_other)
    {
        // indirect call
        arch_instr.is_branch = 1;
        arch_instr.branch_taken = 1;
        arch_instr.branch_type = BRANCH_INDIRECT_CALL;
    }
    else if(reads_sp && !reads_ip && writes_sp && writes_ip)
    {
        // return
        arch_instr.is_branch = 1;
        arch_instr.branch_taken = 1;
        arch_instr.branch_type = BRANCH_RETURN;
    }
    else if(writes_ip)
    {
        // some other branch type that doesn't fit the above categories
        arch_instr.is_branch = 1;
        arch_instr.branch_taken = arch_instr.branch_taken; // don't change this
        arch_instr.branch_type = BRANCH_OTHER;
    }

    total_branch_types[arch_instr.branch_type]++;

    if((arch_instr.is_branch == 1) && (arch_instr.branch_taken == 1))
    {
        arch_instr.branch_target = next_instr.ip;
    }

    // add this instruction to the IFETCH_BUFFER

    // handle branch prediction
    if (arch_instr.is_branch) {

        DP( if (warmup_complete[cpu]) {
                cout << "[BRANCH] instr_id: " << instr_unique_id << " ip: " << hex << arch_instr.ip << dec << " taken: " << +arch_instr.branch_taken << endl; });

        num_branch++;

        // handle branch prediction & branch predictor update
        uint8_t branch_prediction = predict_branch(arch_instr.ip);
        uint64_t predicted_branch_target = arch_instr.branch_target;
        if(branch_prediction == 0)
        {
            predicted_branch_target = 0;
        }
        // call code prefetcher every time the branch predictor is used
        l1i_prefetcher_branch_operate(arch_instr.ip, arch_instr.branch_type, predicted_branch_target);

        if(arch_instr.branch_taken != branch_prediction)
        {
            branch_mispredictions++;
            total_rob_occupancy_at_branch_mispredict += ROB.occupancy;
            if(warmup_complete[cpu])
            {
                fetch_stall = 1;
                instrs_to_read_this_cycle = 0;
                arch_instr.branch_mispredicted = 1;
            }
        }
        else
        {
            // if correctly predicted taken, then we can't fetch anymore instructions this cycle
            if(arch_instr.branch_taken == 1)
            {
                instrs_to_read_this_cycle = 0;
            }
        }

        last_branch_result(arch_instr.ip, arch_instr.branch_taken);
    }

    arch_instr.event_cycle = current_core_cycle[cpu];

    // magically translate instructions
    uint64_t instr_pa = va_to_pa(cpu, arch_instr.instr_id, arch_instr.ip , (arch_instr.ip)>>LOG2_PAGE_SIZE, 1);
    instr_pa >>= LOG2_PAGE_SIZE;
    instr_pa <<= LOG2_PAGE_SIZE;
    instr_pa |= (arch_instr.ip & ((1 << LOG2_PAGE_SIZE) - 1));  
    arch_instr.instruction_pa = instr_pa;
    arch_instr.translated = COMPLETED;
    arch_instr.fetched = 0;
    // end magic

    // Add to IFETCH_BUFFER
    assert(IFETCH_BUFFER.occupancy < IFETCH_BUFFER.SIZE);
    IFETCH_BUFFER.entry[IFETCH_BUFFER.tail] = arch_instr;
    IFETCH_BUFFER.occupancy++;
    IFETCH_BUFFER.tail++;

    if(IFETCH_BUFFER.tail >= IFETCH_BUFFER.SIZE)
    {
        IFETCH_BUFFER.tail = 0;
    }

    instr_unique_id++;

<<<<<<< HEAD
    //instrs_to_fetch_this_cycle = num_reads;
    return instrs_to_read_this_cycle;
=======
  // magically translate instructions
  uint64_t instr_pa = vmem.va_to_pa(cpu, IFETCH_BUFFER.entry[index].ip);
  instr_pa >>= LOG2_PAGE_SIZE;
  instr_pa <<= LOG2_PAGE_SIZE;
  instr_pa |= (IFETCH_BUFFER.entry[index].ip & ((1 << LOG2_PAGE_SIZE) - 1));  
  IFETCH_BUFFER.entry[index].instruction_pa = instr_pa;
  IFETCH_BUFFER.entry[index].translated = COMPLETED;
  IFETCH_BUFFER.entry[index].fetched = 0;
  // end magic
  
  IFETCH_BUFFER.occupancy++;
  IFETCH_BUFFER.tail++;

  if(IFETCH_BUFFER.tail >= IFETCH_BUFFER.SIZE)
    {
      IFETCH_BUFFER.tail = 0;
    }
  
  return index;
>>>>>>> cd38e661
}

uint32_t O3_CPU::check_rob(uint64_t instr_id)
{
    if ((ROB.head == ROB.tail) && ROB.occupancy == 0)
        return ROB.SIZE;

    if (ROB.head < ROB.tail) {
        for (uint32_t i=ROB.head; i<ROB.tail; i++) {
            if (ROB.entry[i].instr_id == instr_id) {
                DP ( if (warmup_complete[ROB.cpu]) {
                cout << "[ROB] " << __func__ << " same instr_id: " << ROB.entry[i].instr_id;
                cout << " rob_index: " << i << endl; });
                return i;
            }
        }
    }
    else {
        for (uint32_t i=ROB.head; i<ROB.SIZE; i++) {
            if (ROB.entry[i].instr_id == instr_id) {
                DP ( if (warmup_complete[cpu]) {
                cout << "[ROB] " << __func__ << " same instr_id: " << ROB.entry[i].instr_id;
                cout << " rob_index: " << i << endl; });
                return i;
            }
        }
        for (uint32_t i=0; i<ROB.tail; i++) {
            if (ROB.entry[i].instr_id == instr_id) {
                DP ( if (warmup_complete[cpu]) {
                cout << "[ROB] " << __func__ << " same instr_id: " << ROB.entry[i].instr_id;
                cout << " rob_index: " << i << endl; });
                return i;
            }
        }
    }

    cerr << "[ROB_ERROR] " << __func__ << " does not have any matching index! ";
    cerr << " instr_id: " << instr_id << endl;
    assert(0);

    return ROB.SIZE;
}

void O3_CPU::fetch_instruction()
{
  // TODO: can we model wrong path execusion?
  // probalby not
  
  // if we had a branch mispredict, turn fetching back on after the branch mispredict penalty
  if((fetch_stall == 1) && (current_core_cycle[cpu] >= fetch_resume_cycle) && (fetch_resume_cycle != 0))
    {
      fetch_stall = 0;
      fetch_resume_cycle = 0;
    }

  if(IFETCH_BUFFER.occupancy == 0)
    {
      return;
    }

  // scan through IFETCH_BUFFER to find instructions that need to be translated
  uint32_t index = IFETCH_BUFFER.head;
  for(uint32_t i=0; i<IFETCH_BUFFER.SIZE; i++)
    {
        ooo_model_instr &ifb_entry = IFETCH_BUFFER.entry[index];

      if(ifb_entry.ip == 0)
       {
           break;
       }

      if(ifb_entry.translated == 0)
	{
	  // begin process of fetching this instruction by sending it to the ITLB
	  // add it to the ITLB's read queue
	  PACKET trace_packet;
	  trace_packet.instruction = 1;
	  trace_packet.is_data = 0;
	  trace_packet.tlb_access = 1;
	  trace_packet.fill_level = FILL_L1;
	  trace_packet.fill_l1i = 1;
	  trace_packet.cpu = cpu;
          trace_packet.address = ifb_entry.ip >> LOG2_PAGE_SIZE;
	  if (knob_cloudsuite)
              trace_packet.address = ifb_entry.ip >> LOG2_PAGE_SIZE;
	  else
              trace_packet.address = ifb_entry.ip >> LOG2_PAGE_SIZE;
          trace_packet.full_addr = ifb_entry.ip;
	  trace_packet.instr_id = 0;
	  trace_packet.rob_index = i;
	  trace_packet.producer = 0; // TODO: check if this guy gets used or not
          trace_packet.ip = ifb_entry.ip;
	  trace_packet.type = LOAD; 
	  trace_packet.asid[0] = 0;
	  trace_packet.asid[1] = 0;
	  trace_packet.event_cycle = current_core_cycle[cpu];
	  
	  int rq_index = ITLB.add_rq(&trace_packet);

	  if(rq_index != -2)
	    {
	      // successfully sent to the ITLB, so mark all instructions in the IFETCH_BUFFER that match this ip as translated INFLIGHT
	      for(uint32_t j=0; j<IFETCH_BUFFER.SIZE; j++)
		{
                    if(((IFETCH_BUFFER.entry[j].ip >> LOG2_PAGE_SIZE) == (ifb_entry.ip >> LOG2_PAGE_SIZE)) && (IFETCH_BUFFER.entry[j].translated == 0))
		    {
		      IFETCH_BUFFER.entry[j].translated = INFLIGHT;
		      IFETCH_BUFFER.entry[j].fetched = 0;
		    }
		}
	    }
	}

      // Check DIB to see if we recently fetched this line
      dib_t::value_type &dib_set = DIB[ifb_entry.ip % DIB_SET];
      auto way = std::find_if(dib_set.begin(), dib_set.end(), [ifb_entry](dib_entry_t x){ return x.valid && ((x.addr >> LOG2_BLOCK_SIZE) == (ifb_entry.ip >> LOG2_BLOCK_SIZE));});
      if (way != dib_set.end())
      {
          // The cache line is in the L0, so we can mark this as complete
          ifb_entry.fetched = COMPLETED;

          // Also mark it as decoded
          ifb_entry.decoded = COMPLETED;

          // It can be acted on immediately
          ifb_entry.event_cycle = current_core_cycle[cpu];

          // Update LRU
          unsigned hit_lru = way->lru;
          std::for_each(dib_set.begin(), dib_set.end(), [hit_lru](dib_entry_t &x){ if (x.lru <= hit_lru) x.lru++; });
          way->lru = 0;
      }

      // fetch cache lines that were part of a translated page but not the cache line that initiated the translation
      if((ifb_entry.translated == COMPLETED) && (ifb_entry.fetched == 0))
	{
	  // add it to the L1-I's read queue
	  PACKET fetch_packet;
	  fetch_packet.instruction = 1;
	  fetch_packet.is_data = 0;
	  fetch_packet.fill_level = FILL_L1;
	  fetch_packet.fill_l1i = 1;
	  fetch_packet.cpu = cpu;
          fetch_packet.address = ifb_entry.instruction_pa >> LOG2_BLOCK_SIZE;
          fetch_packet.instruction_pa = ifb_entry.instruction_pa;
          fetch_packet.full_addr = ifb_entry.instruction_pa;
          fetch_packet.v_address = ifb_entry.ip >> LOG2_PAGE_SIZE;
          fetch_packet.full_v_addr = ifb_entry.ip;
	  fetch_packet.instr_id = 0;
	  fetch_packet.rob_index = 0;
	  fetch_packet.producer = 0;
          fetch_packet.ip = ifb_entry.ip;
	  fetch_packet.type = LOAD; 
	  fetch_packet.asid[0] = 0;
	  fetch_packet.asid[1] = 0;
	  fetch_packet.event_cycle = current_core_cycle[cpu];

	  /*
	  // invoke code prefetcher -- THIS HAS BEEN MOVED TO cache.cc !!!
	  int hit_way = L1I.check_hit(&fetch_packet);
	  uint8_t prefetch_hit = 0;
	  if(hit_way != -1)
	    {
	      prefetch_hit = L1I.block[L1I.get_set(fetch_packet.address)][hit_way].prefetch;
	    }
	  l1i_prefetcher_cache_operate(fetch_packet.ip, (hit_way != -1), prefetch_hit);
	  */
	  
	  int rq_index = L1I.add_rq(&fetch_packet);

	  if(rq_index != -2)
	    {
	      // mark all instructions from this cache line as having been fetched
	      for(uint32_t j=0; j<IFETCH_BUFFER.SIZE; j++)
		{
            if((IFETCH_BUFFER.entry[j].ip >> LOG2_BLOCK_SIZE) == (ifb_entry.ip >> LOG2_BLOCK_SIZE) && (IFETCH_BUFFER.entry[j].fetched == 0))
		    {
		      IFETCH_BUFFER.entry[j].translated = COMPLETED;
		      IFETCH_BUFFER.entry[j].fetched = INFLIGHT;
		    }
		}
	    }
	}

      index++;
      if(index >= IFETCH_BUFFER.SIZE)
	{
	  index = 0;
	}
      
      if(index == IFETCH_BUFFER.head)
	{
	  break;
	}
    }

    // send to DECODE stage
    std::size_t checked_for_decode = 0;
    while (checked_for_decode < DECODE_WIDTH && IFETCH_BUFFER.occupancy > 0 && DECODE_BUFFER.occupancy < DECODE_BUFFER.SIZE &&
            IFETCH_BUFFER.entry[IFETCH_BUFFER.head].translated == COMPLETED && IFETCH_BUFFER.entry[IFETCH_BUFFER.head].fetched == COMPLETED)
    {
        // ADD to decode buffer
        DECODE_BUFFER.entry[DECODE_BUFFER.tail] = IFETCH_BUFFER.entry[IFETCH_BUFFER.head];
        DECODE_BUFFER.entry[DECODE_BUFFER.tail].event_cycle = current_core_cycle[cpu];

        DECODE_BUFFER.tail++;
        if(DECODE_BUFFER.tail >= DECODE_BUFFER.SIZE)
        {
            DECODE_BUFFER.tail = 0;
        }
        DECODE_BUFFER.occupancy++;

        ooo_model_instr empty_entry;
        IFETCH_BUFFER.entry[IFETCH_BUFFER.head] = empty_entry;

        IFETCH_BUFFER.head++;
        if(IFETCH_BUFFER.head >= IFETCH_BUFFER.SIZE)
        {
            IFETCH_BUFFER.head = 0;
        }
        IFETCH_BUFFER.occupancy--;

        checked_for_decode++;
    }
}

void O3_CPU::decode_and_dispatch()
{
    if (DECODE_BUFFER.occupancy == 0)
        return;

    // dispatch DECODE_WIDTH instructions that have decoded into the ROB
    uint32_t count_dispatches = 0;
    while (count_dispatches < DECODE_WIDTH && DECODE_BUFFER.occupancy > 0 && ROB.occupancy < ROB.SIZE &&
            (!warmup_complete[cpu] || ((DECODE_BUFFER.entry[DECODE_BUFFER.head].decoded) && (DECODE_BUFFER.entry[DECODE_BUFFER.head].event_cycle < current_core_cycle[cpu]))))
    {
        // Add to ROB
        ROB.entry[ROB.tail] = DECODE_BUFFER.entry[DECODE_BUFFER.head];
        ROB.entry[ROB.tail].event_cycle = current_core_cycle[cpu];

        ROB.tail++;
        if (ROB.tail >= ROB.SIZE)
            ROB.tail = 0;
        ROB.occupancy++;

        ooo_model_instr empty_entry;
        DECODE_BUFFER.entry[DECODE_BUFFER.head] = empty_entry;

        DECODE_BUFFER.head++;
        if(DECODE_BUFFER.head >= DECODE_BUFFER.SIZE)
        {
            DECODE_BUFFER.head = 0;
        }
        DECODE_BUFFER.occupancy--;

        count_dispatches++;
    }

    // make new instructions pay decode penalty if they miss in the decoded instruction cache
    uint32_t decode_index = DECODE_BUFFER.head;
    uint32_t count_decodes = 0;
    while (count_decodes < DECODE_WIDTH && decode_index != DECODE_BUFFER.tail)
    {
        if (!DECODE_BUFFER.entry[decode_index].decoded)
        {
            // apply decode latency
            DECODE_BUFFER.entry[decode_index].decoded = COMPLETED;
            DECODE_BUFFER.entry[decode_index].event_cycle = current_core_cycle[cpu] + DECODE_LATENCY;
            count_decodes++;
        }

        decode_index++;
        if(decode_index >= DECODE_BUFFER.SIZE)
        {
            decode_index = 0;
        }
    }
}

int O3_CPU::prefetch_code_line(uint64_t pf_v_addr)
{
  if(pf_v_addr == 0)
    {
      cerr << "Cannot prefetch code line 0x0 !!!" << endl;
      assert(0);
    }
  
  L1I.pf_requested++;

  if (L1I.PQ.occupancy < L1I.PQ.SIZE)
    {
      // magically translate prefetches
      uint64_t pf_pa = (vmem.va_to_pa(cpu, pf_v_addr) & (~((1 << LOG2_PAGE_SIZE) - 1))) | (pf_v_addr & ((1 << LOG2_PAGE_SIZE) - 1));

      PACKET pf_packet;
      pf_packet.instruction = 1; // this is a code prefetch
      pf_packet.is_data = 0;
      pf_packet.fill_level = FILL_L1;
      pf_packet.fill_l1i = 1;
      pf_packet.pf_origin_level = FILL_L1;
      pf_packet.cpu = cpu;

      pf_packet.address = pf_pa >> LOG2_BLOCK_SIZE;
      pf_packet.full_addr = pf_pa;

      pf_packet.ip = pf_v_addr;
      pf_packet.type = PREFETCH;
      pf_packet.event_cycle = current_core_cycle[cpu];

      L1I.add_pq(&pf_packet);    
      L1I.pf_issued++;
    
      return 1;
    }
  
 return 0;
}

// TODO: When should we update ROB.schedule_event_cycle?
// I. Instruction is fetched
// II. Instruction is completed
// III. Instruction is retired
void O3_CPU::schedule_instruction()
{
    if ((ROB.head == ROB.tail) && ROB.occupancy == 0)
        return;

    num_searched = 0;
    if (ROB.head < ROB.tail)
    {
        for (uint32_t i=ROB.head; i<ROB.tail; i++)
        {
            if ((ROB.entry[i].fetched != COMPLETED) || (ROB.entry[i].event_cycle > current_core_cycle[cpu]) || (num_searched >= SCHEDULER_SIZE))
                return;

            if (ROB.entry[i].scheduled == 0)
                do_scheduling(i);

	    if(ROB.entry[i].executed == 0)
	      num_searched++;
        }
    }
    else
    {
        for (uint32_t i=ROB.head; i<ROB.SIZE; i++)
        {
            if ((ROB.entry[i].fetched != COMPLETED) || (ROB.entry[i].event_cycle > current_core_cycle[cpu]) || (num_searched >= SCHEDULER_SIZE))
                return;

            if (ROB.entry[i].scheduled == 0)
                do_scheduling(i);

	    if(ROB.entry[i].executed == 0)
	      num_searched++;
        }
        for (uint32_t i=0; i<ROB.tail; i++)
        {
            if ((ROB.entry[i].fetched != COMPLETED) || (ROB.entry[i].event_cycle > current_core_cycle[cpu]) || (num_searched >= SCHEDULER_SIZE))
                return;

            if (ROB.entry[i].scheduled == 0)
                do_scheduling(i);

	    if(ROB.entry[i].executed == 0)
	      num_searched++;
        }
    }
}

void O3_CPU::do_scheduling(uint32_t rob_index)
{
    ROB.entry[rob_index].reg_ready = 1; // reg_ready will be reset to 0 if there is RAW dependency 

    reg_dependency(rob_index);

    if (ROB.entry[rob_index].is_memory)
        ROB.entry[rob_index].scheduled = INFLIGHT;
    else {
        ROB.entry[rob_index].scheduled = COMPLETED;

        // ADD LATENCY
        if (ROB.entry[rob_index].event_cycle < current_core_cycle[cpu])
            ROB.entry[rob_index].event_cycle = current_core_cycle[cpu] + SCHEDULING_LATENCY;
        else
            ROB.entry[rob_index].event_cycle += SCHEDULING_LATENCY;

        if (ROB.entry[rob_index].reg_ready) {

#ifdef SANITY_CHECK
            if (ready_to_execute[ready_to_execute_tail] < ROB_SIZE)
                assert(0);
#endif
            // remember this rob_index in the Ready-To-Execute array 1
            ready_to_execute[ready_to_execute_tail] = rob_index;

            DP (if (warmup_complete[cpu]) {
            cout << "[ready_to_execute] " << __func__ << " instr_id: " << ROB.entry[rob_index].instr_id << " rob_index: " << rob_index << " is added to ready_to_execute";
            cout << " head: " << ready_to_execute_head << " tail: " << ready_to_execute_tail << endl; }); 

            ready_to_execute_tail++;
            if (ready_to_execute_tail == ROB_SIZE)
                ready_to_execute_tail = 0;
        }
    }
}

void O3_CPU::reg_dependency(uint32_t rob_index)
{
    // print out source/destination registers
    DP (if (warmup_complete[cpu]) {
    for (uint32_t i=0; i<NUM_INSTR_SOURCES; i++) {
        if (ROB.entry[rob_index].source_registers[i]) {
            cout << "[ROB] " << __func__ << " instr_id: " << ROB.entry[rob_index].instr_id << " is_memory: " << +ROB.entry[rob_index].is_memory;
            cout << " load  reg_index: " << +ROB.entry[rob_index].source_registers[i] << endl;
        }
    }
    for (uint32_t i=0; i<MAX_INSTR_DESTINATIONS; i++) {
        if (ROB.entry[rob_index].destination_registers[i]) {
            cout << "[ROB] " << __func__ << " instr_id: " << ROB.entry[rob_index].instr_id << " is_memory: " << +ROB.entry[rob_index].is_memory;
            cout << " store reg_index: " << +ROB.entry[rob_index].destination_registers[i] << endl;
        }
    } }); 

    // check RAW dependency
    int prior = rob_index - 1;
    if (prior < 0)
        prior = ROB.SIZE - 1;

    if (rob_index != ROB.head) {
        if ((int)ROB.head <= prior) {
            for (int i=prior; i>=(int)ROB.head; i--) if (ROB.entry[i].executed != COMPLETED) {
		for (uint32_t j=0; j<NUM_INSTR_SOURCES; j++) {
			if (ROB.entry[rob_index].source_registers[j] && (ROB.entry[rob_index].reg_RAW_checked[j] == 0))
				reg_RAW_dependency(i, rob_index, j);
		}
	    }
        } else {
            for (int i=prior; i>=0; i--) if (ROB.entry[i].executed != COMPLETED) {
		for (uint32_t j=0; j<NUM_INSTR_SOURCES; j++) {
			if (ROB.entry[rob_index].source_registers[j] && (ROB.entry[rob_index].reg_RAW_checked[j] == 0))
				reg_RAW_dependency(i, rob_index, j);
		}
	    }
            for (int i=ROB.SIZE-1; i>=(int)ROB.head; i--) if (ROB.entry[i].executed != COMPLETED) {
		for (uint32_t j=0; j<NUM_INSTR_SOURCES; j++) {
			if (ROB.entry[rob_index].source_registers[j] && (ROB.entry[rob_index].reg_RAW_checked[j] == 0))
				reg_RAW_dependency(i, rob_index, j);
		}
	    }
        }
    }
}

void O3_CPU::reg_RAW_dependency(uint32_t prior, uint32_t current, uint32_t source_index)
{
    for (uint32_t i=0; i<MAX_INSTR_DESTINATIONS; i++) {
        if (ROB.entry[prior].destination_registers[i] == 0)
            continue;

        if (ROB.entry[prior].destination_registers[i] == ROB.entry[current].source_registers[source_index]) {

            // we need to mark this dependency in the ROB since the producer might not be added in the store queue yet
            ROB.entry[prior].registers_instrs_depend_on_me.insert (current);   // this load cannot be executed until the prior store gets executed
            ROB.entry[prior].registers_index_depend_on_me[source_index].insert (current);   // this load cannot be executed until the prior store gets executed
            ROB.entry[prior].reg_RAW_producer = 1;

            ROB.entry[current].reg_ready = 0;
            ROB.entry[current].producer_id = ROB.entry[prior].instr_id; 
            ROB.entry[current].num_reg_dependent++;
            ROB.entry[current].reg_RAW_checked[source_index] = 1;

            DP (if(warmup_complete[cpu]) {
            cout << "[ROB] " << __func__ << " instr_id: " << ROB.entry[current].instr_id << " is_memory: " << +ROB.entry[current].is_memory;
            cout << " RAW reg_index: " << +ROB.entry[current].source_registers[source_index];
            cout << " producer_id: " << ROB.entry[prior].instr_id << endl; });

            return;
        }
    }
}

void O3_CPU::execute_instruction()
{
    if ((ROB.head == ROB.tail) && ROB.occupancy == 0)
        return;

    // out-of-order execution for non-memory instructions
    // memory instructions are handled by memory_instruction()
    uint32_t exec_issued = 0, num_iteration = 0;
    
    while (exec_issued < EXEC_WIDTH) {
        if (ready_to_execute[ready_to_execute_head] < ROB_SIZE) {
            uint32_t exec_index = ready_to_execute[ready_to_execute_head];
            if (ROB.entry[exec_index].event_cycle <= current_core_cycle[cpu]) {
                do_execution(exec_index);

                ready_to_execute[ready_to_execute_head] = ROB_SIZE;
                ready_to_execute_head++;
                if (ready_to_execute_head == ROB_SIZE)
                    ready_to_execute_head = 0;
                exec_issued++;
            }
        }
        else {
            //DP (if (warmup_complete[cpu]) {
            //cout << "[ready_to_execute] is empty head: " << ready_to_execute_head << " tail: " << ready_to_execute_tail << endl; });
            break;
        }

        num_iteration++;
        if (num_iteration == (ROB_SIZE-1))
            break;
    }
}

void O3_CPU::do_execution(uint32_t rob_index)
{
    //if (ROB.entry[rob_index].reg_ready && (ROB.entry[rob_index].scheduled == COMPLETED) && (ROB.entry[rob_index].event_cycle <= current_core_cycle[cpu])) {

  //cout << "do_execution() rob_index: " << rob_index << " cycle: " << current_core_cycle[cpu] << endl;
  
        ROB.entry[rob_index].executed = INFLIGHT;

        // ADD LATENCY
        if (ROB.entry[rob_index].event_cycle < current_core_cycle[cpu])
            ROB.entry[rob_index].event_cycle = current_core_cycle[cpu] + EXEC_LATENCY;
        else
            ROB.entry[rob_index].event_cycle += EXEC_LATENCY;

        inflight_reg_executions++;

        DP (if (warmup_complete[cpu]) {
        cout << "[ROB] " << __func__ << " non-memory instr_id: " << ROB.entry[rob_index].instr_id; 
        cout << " event_cycle: " << ROB.entry[rob_index].event_cycle << endl;});
    //}
}

uint8_t O3_CPU::mem_reg_dependence_resolved(uint32_t rob_index)
{
  return ROB.entry[rob_index].reg_ready;
}

void O3_CPU::schedule_memory_instruction()
{
    if ((ROB.head == ROB.tail) && ROB.occupancy == 0)
        return;

    // execution is out-of-order but we have an in-order scheduling algorithm to detect all RAW dependencies
    num_searched = 0;
    if (ROB.head < ROB.tail) {
        for (uint32_t i=ROB.head; i<ROB.tail; i++) {
            if ((ROB.entry[i].fetched != COMPLETED) || (ROB.entry[i].event_cycle > current_core_cycle[cpu]) || (num_searched >= SCHEDULER_SIZE))
                break;

            if (ROB.entry[i].is_memory && mem_reg_dependence_resolved(i) && (ROB.entry[i].scheduled == INFLIGHT))
                do_memory_scheduling(i);

	    if(ROB.entry[i].executed == 0)
	      num_searched++;
        }
    }
    else {
        for (uint32_t i=ROB.head; i<ROB.SIZE; i++) {
            if ((ROB.entry[i].fetched != COMPLETED) || (ROB.entry[i].event_cycle > current_core_cycle[cpu]) || (num_searched >= SCHEDULER_SIZE))
                break;

            if (ROB.entry[i].is_memory && mem_reg_dependence_resolved(i) && (ROB.entry[i].scheduled == INFLIGHT))
                do_memory_scheduling(i);

	    if(ROB.entry[i].executed == 0)
	      num_searched++;
	}
        for (uint32_t i=0; i<ROB.tail; i++) {
            if ((ROB.entry[i].fetched != COMPLETED) || (ROB.entry[i].event_cycle > current_core_cycle[cpu]) || (num_searched >= SCHEDULER_SIZE))
                break;

            if (ROB.entry[i].is_memory && mem_reg_dependence_resolved(i) && (ROB.entry[i].scheduled == INFLIGHT))
                do_memory_scheduling(i);

	    if(ROB.entry[i].executed == 0)
	      num_searched++;
        }
    }
}

void O3_CPU::execute_memory_instruction()
{
    operate_lsq();
    operate_cache();
}

void O3_CPU::do_memory_scheduling(uint32_t rob_index)
{
    uint32_t not_available = check_and_add_lsq(rob_index);
    if (not_available == 0) {
        ROB.entry[rob_index].scheduled = COMPLETED;
        if (ROB.entry[rob_index].executed == 0) // it could be already set to COMPLETED due to store-to-load forwarding
            ROB.entry[rob_index].executed  = INFLIGHT;

        DP (if (warmup_complete[cpu]) {
        cout << "[ROB] " << __func__ << " instr_id: " << ROB.entry[rob_index].instr_id << " rob_index: " << rob_index;
        cout << " scheduled all num_mem_ops: " << ROB.entry[rob_index].num_mem_ops << endl; });
    }
}

uint32_t O3_CPU::check_and_add_lsq(uint32_t rob_index) 
{
    uint32_t num_mem_ops = 0, num_added = 0;

    // load
    for (uint32_t i=0; i<NUM_INSTR_SOURCES; i++) {
        if (ROB.entry[rob_index].source_memory[i]) {
            num_mem_ops++;
            if (ROB.entry[rob_index].source_added[i])
                num_added++;
            else if (LQ.occupancy < LQ.SIZE) {
                add_load_queue(rob_index, i);
                num_added++;
            }
            else {
                DP(if(warmup_complete[cpu]) {
                cout << "[LQ] " << __func__ << " instr_id: " << ROB.entry[rob_index].instr_id;
                cout << " cannot be added in the load queue occupancy: " << LQ.occupancy << " cycle: " << current_core_cycle[cpu] << endl; });
            }
        }
    }

    // store
    for (uint32_t i=0; i<MAX_INSTR_DESTINATIONS; i++) {
        if (ROB.entry[rob_index].destination_memory[i]) {
            num_mem_ops++;
            if (ROB.entry[rob_index].destination_added[i])
                num_added++;
            else if (SQ.occupancy < SQ.SIZE) {
                if (STA[STA_head] == ROB.entry[rob_index].instr_id) {
                    add_store_queue(rob_index, i);
                    num_added++;
                }
                //add_store_queue(rob_index, i);
                //num_added++;
            }
            else {
                DP(if(warmup_complete[cpu]) {
                cout << "[SQ] " << __func__ << " instr_id: " << ROB.entry[rob_index].instr_id;
                cout << " cannot be added in the store queue occupancy: " << SQ.occupancy << " cycle: " << current_core_cycle[cpu] << endl; });
            }
        }
    }

    if (num_added == num_mem_ops)
        return 0;

    uint32_t not_available = num_mem_ops - num_added;
    if (not_available > num_mem_ops) {
        cerr << "instr_id: " << ROB.entry[rob_index].instr_id << endl;
        assert(0);
    }

    return not_available;
}

void O3_CPU::add_load_queue(uint32_t rob_index, uint32_t data_index)
{
    // search for an empty slot 
    uint32_t lq_index = LQ.SIZE;
    for (uint32_t i=0; i<LQ.SIZE; i++) {
        if (LQ.entry[i].virtual_address == 0) {
            lq_index = i;
            break;
        }
    }

    // sanity check
    if (lq_index == LQ.SIZE) {
        cerr << "instr_id: " << ROB.entry[rob_index].instr_id << " no empty slot in the load queue!!!" << endl;
        assert(0);
    }

    // add it to the load queue
    ROB.entry[rob_index].lq_index[data_index] = lq_index;
    LQ.entry[lq_index].instr_id = ROB.entry[rob_index].instr_id;
    LQ.entry[lq_index].virtual_address = ROB.entry[rob_index].source_memory[data_index];
    LQ.entry[lq_index].ip = ROB.entry[rob_index].ip;
    LQ.entry[lq_index].data_index = data_index;
    LQ.entry[lq_index].rob_index = rob_index;
    LQ.entry[lq_index].asid[0] = ROB.entry[rob_index].asid[0];
    LQ.entry[lq_index].asid[1] = ROB.entry[rob_index].asid[1];
    LQ.entry[lq_index].event_cycle = current_core_cycle[cpu] + SCHEDULING_LATENCY;
    LQ.occupancy++;

    // check RAW dependency
    int prior = rob_index - 1;
    if (prior < 0)
        prior = ROB.SIZE - 1;

    if (rob_index != ROB.head) {
        if ((int)ROB.head <= prior) {
            for (int i=prior; i>=(int)ROB.head; i--) {
                if (LQ.entry[lq_index].producer_id != UINT64_MAX)
                    break;

                    mem_RAW_dependency(i, rob_index, data_index, lq_index);
            }
        }
        else {
            for (int i=prior; i>=0; i--) {
                if (LQ.entry[lq_index].producer_id != UINT64_MAX)
                    break;

                    mem_RAW_dependency(i, rob_index, data_index, lq_index);
            }
            for (int i=ROB.SIZE-1; i>=(int)ROB.head; i--) { 
                if (LQ.entry[lq_index].producer_id != UINT64_MAX)
                    break;

                    mem_RAW_dependency(i, rob_index, data_index, lq_index);
            }
        }
    }

    // check
    // 1) if store-to-load forwarding is possible
    // 2) if there is WAR that are not correctly executed
    uint32_t forwarding_index = SQ.SIZE;
    for (uint32_t i=0; i<SQ.SIZE; i++) {

        // skip empty slot
        if (SQ.entry[i].virtual_address == 0)
            continue;

        // forwarding should be done by the SQ entry that holds the same producer_id from RAW dependency check
        if (SQ.entry[i].virtual_address == LQ.entry[lq_index].virtual_address) { // store-to-load forwarding check

            // forwarding store is in the SQ
            if ((rob_index != ROB.head) && (LQ.entry[lq_index].producer_id == SQ.entry[i].instr_id)) { // RAW
                forwarding_index = i;
                break; // should be break
            }

            if ((LQ.entry[lq_index].producer_id == UINT64_MAX) && (LQ.entry[lq_index].instr_id <= SQ.entry[i].instr_id)) { // WAR 
                // a load is about to be added in the load queue and we found a store that is 
                // "logically later in the program order but already executed" => this is not correctly executed WAR
                // due to out-of-order execution, this case is possible, for example
                // 1) application is load intensive and load queue is full
                // 2) we have loads that can't be added in the load queue
                // 3) subsequent stores logically behind in the program order are added in the store queue first

                // thanks to the store buffer, data is not written back to the memory system until retirement
                // also due to in-order retirement, this "already executed store" cannot be retired until we finish the prior load instruction 
                // if we detect WAR when a load is added in the load queue, just let the load instruction to access the memory system
                // no need to mark any dependency because this is actually WAR not RAW

                // do not forward data from the store queue since this is WAR
                // just read correct data from data cache

                LQ.entry[lq_index].physical_address = 0;
                LQ.entry[lq_index].translated = 0;
                LQ.entry[lq_index].fetched = 0;
                
                DP(if(warmup_complete[cpu]) {
                cout << "[LQ] " << __func__ << " instr_id: " << LQ.entry[lq_index].instr_id << " reset fetched: " << +LQ.entry[lq_index].fetched;
                cout << " to obey WAR store instr_id: " << SQ.entry[i].instr_id << " cycle: " << current_core_cycle[cpu] << endl; });
            }
        }
    }

    if (forwarding_index != SQ.SIZE) { // we have a store-to-load forwarding

        if ((SQ.entry[forwarding_index].fetched == COMPLETED) && (SQ.entry[forwarding_index].event_cycle <= current_core_cycle[cpu])) {
            LQ.entry[lq_index].physical_address = (SQ.entry[forwarding_index].physical_address & ~(uint64_t) ((1 << LOG2_BLOCK_SIZE) - 1)) | (LQ.entry[lq_index].virtual_address & ((1 << LOG2_BLOCK_SIZE) - 1));
            LQ.entry[lq_index].translated = COMPLETED;
            LQ.entry[lq_index].fetched = COMPLETED;

            uint32_t fwr_rob_index = LQ.entry[lq_index].rob_index;
            ROB.entry[fwr_rob_index].num_mem_ops--;
            ROB.entry[fwr_rob_index].event_cycle = current_core_cycle[cpu];
            if (ROB.entry[fwr_rob_index].num_mem_ops < 0) {
                cerr << "instr_id: " << ROB.entry[fwr_rob_index].instr_id << endl;
                assert(0);
            }
            if (ROB.entry[fwr_rob_index].num_mem_ops == 0)
                inflight_mem_executions++;

            DP(if(warmup_complete[cpu]) {
            cout << "[LQ] " << __func__ << " instr_id: " << LQ.entry[lq_index].instr_id << hex;
            cout << " full_addr: " << LQ.entry[lq_index].physical_address << dec << " is forwarded by store instr_id: ";
            cout << SQ.entry[forwarding_index].instr_id << " remain_num_ops: " << ROB.entry[fwr_rob_index].num_mem_ops << " cycle: " << current_core_cycle[cpu] << endl; });

            release_load_queue(lq_index);
        }
        else
            ; // store is not executed yet, forwarding will be handled by execute_store()
    }

    // succesfully added to the load queue
    ROB.entry[rob_index].source_added[data_index] = 1;

    if (LQ.entry[lq_index].virtual_address && (LQ.entry[lq_index].producer_id == UINT64_MAX)) { // not released and no forwarding
        RTL0[RTL0_tail] = lq_index;
        RTL0_tail++;
        if (RTL0_tail == LQ_SIZE)
            RTL0_tail = 0;

        DP (if (warmup_complete[cpu]) {
        cout << "[RTL0] " << __func__ << " instr_id: " << LQ.entry[lq_index].instr_id << " rob_index: " << LQ.entry[lq_index].rob_index << " is added to RTL0";
        cout << " head: " << RTL0_head << " tail: " << RTL0_tail << endl; }); 
    }

    DP(if(warmup_complete[cpu]) {
    cout << "[LQ] " << __func__ << " instr_id: " << LQ.entry[lq_index].instr_id;
    cout << " is added in the LQ address: " << hex << LQ.entry[lq_index].virtual_address << dec << " translated: " << +LQ.entry[lq_index].translated;
    cout << " fetched: " << +LQ.entry[lq_index].fetched << " index: " << lq_index << " occupancy: " << LQ.occupancy << " cycle: " << current_core_cycle[cpu] << endl; });
}

void O3_CPU::mem_RAW_dependency(uint32_t prior, uint32_t current, uint32_t data_index, uint32_t lq_index)
{
    for (uint32_t i=0; i<MAX_INSTR_DESTINATIONS; i++) {
        if (ROB.entry[prior].destination_memory[i] == 0)
            continue;

        if (ROB.entry[prior].destination_memory[i] == ROB.entry[current].source_memory[data_index]) { //  store-to-load forwarding check

            // we need to mark this dependency in the ROB since the producer might not be added in the store queue yet
            ROB.entry[prior].memory_instrs_depend_on_me.insert (current);   // this load cannot be executed until the prior store gets executed
            ROB.entry[prior].is_producer = 1;
            LQ.entry[lq_index].producer_id = ROB.entry[prior].instr_id; 
            LQ.entry[lq_index].translated = INFLIGHT;

            DP (if(warmup_complete[cpu]) {
            cout << "[LQ] " << __func__ << " RAW producer instr_id: " << ROB.entry[prior].instr_id << " consumer_id: " << ROB.entry[current].instr_id << " lq_index: " << lq_index;
            cout << hex << " address: " << ROB.entry[prior].destination_memory[i] << dec << endl; });

            return;
        }
    }
}

void O3_CPU::add_store_queue(uint32_t rob_index, uint32_t data_index)
{
    uint32_t sq_index = SQ.tail;
#ifdef SANITY_CHECK
    if (SQ.entry[sq_index].virtual_address)
        assert(0);
#endif

    /*
    // search for an empty slot 
    uint32_t sq_index = SQ.SIZE;
    for (uint32_t i=0; i<SQ.SIZE; i++) {
        if (SQ.entry[i].virtual_address == 0) {
            sq_index = i;
            break;
        }
    }

    // sanity check
    if (sq_index == SQ.SIZE) {
        cerr << "instr_id: " << ROB.entry[rob_index].instr_id << " no empty slot in the store queue!!!" << endl;
        assert(0);
    }
    */

    // add it to the store queue
    ROB.entry[rob_index].sq_index[data_index] = sq_index;
    SQ.entry[sq_index].instr_id = ROB.entry[rob_index].instr_id;
    SQ.entry[sq_index].virtual_address = ROB.entry[rob_index].destination_memory[data_index];
    SQ.entry[sq_index].ip = ROB.entry[rob_index].ip;
    SQ.entry[sq_index].data_index = data_index;
    SQ.entry[sq_index].rob_index = rob_index;
    SQ.entry[sq_index].asid[0] = ROB.entry[rob_index].asid[0];
    SQ.entry[sq_index].asid[1] = ROB.entry[rob_index].asid[1];
    SQ.entry[sq_index].event_cycle = current_core_cycle[cpu] + SCHEDULING_LATENCY;

    SQ.occupancy++;
    SQ.tail++;
    if (SQ.tail == SQ.SIZE)
        SQ.tail = 0;

    // succesfully added to the store queue
    ROB.entry[rob_index].destination_added[data_index] = 1;
    
    STA[STA_head] = UINT64_MAX;
    STA_head++;
    if (STA_head == STA_SIZE)
        STA_head = 0;

    RTS0[RTS0_tail] = sq_index;
    RTS0_tail++;
    if (RTS0_tail == SQ_SIZE)
        RTS0_tail = 0;

    DP(if(warmup_complete[cpu]) {
    cout << "[SQ] " << __func__ << " instr_id: " << SQ.entry[sq_index].instr_id;
    cout << " is added in the SQ translated: " << +SQ.entry[sq_index].translated << " fetched: " << +SQ.entry[sq_index].fetched << " is_producer: " << +ROB.entry[rob_index].is_producer;
    cout << " cycle: " << current_core_cycle[cpu] << endl; });
}

void O3_CPU::operate_lsq()
{
    // handle store
    uint32_t store_issued = 0, num_iteration = 0;

    while (store_issued < SQ_WIDTH) {
        if (RTS0[RTS0_head] < SQ_SIZE) {
            uint32_t sq_index = RTS0[RTS0_head];
            if (SQ.entry[sq_index].event_cycle <= current_core_cycle[cpu]) {

                // add it to DTLB
                PACKET data_packet;

                data_packet.tlb_access = 1;
                data_packet.fill_level = FILL_L1;
                data_packet.fill_l1d = 1;
                data_packet.cpu = cpu;
                data_packet.data_index = SQ.entry[sq_index].data_index;
                data_packet.sq_index = sq_index;
                if (knob_cloudsuite)
                    data_packet.address = ((SQ.entry[sq_index].virtual_address >> LOG2_PAGE_SIZE) << 9) | SQ.entry[sq_index].asid[1];
                else
                    data_packet.address = SQ.entry[sq_index].virtual_address >> LOG2_PAGE_SIZE;
                data_packet.full_addr = SQ.entry[sq_index].virtual_address;
                data_packet.instr_id = SQ.entry[sq_index].instr_id;
                data_packet.rob_index = SQ.entry[sq_index].rob_index;
                data_packet.ip = SQ.entry[sq_index].ip;
                data_packet.type = RFO;
                data_packet.asid[0] = SQ.entry[sq_index].asid[0];
                data_packet.asid[1] = SQ.entry[sq_index].asid[1];
                data_packet.event_cycle = SQ.entry[sq_index].event_cycle;

                DP (if (warmup_complete[cpu]) {
                cout << "[RTS0] " << __func__ << " instr_id: " << SQ.entry[sq_index].instr_id << " rob_index: " << SQ.entry[sq_index].rob_index << " is popped from to RTS0";
                cout << " head: " << RTS0_head << " tail: " << RTS0_tail << endl; }); 

                int rq_index = DTLB.add_rq(&data_packet);

                if (rq_index == -2)
                    break; 
                else 
                    SQ.entry[sq_index].translated = INFLIGHT;

                RTS0[RTS0_head] = SQ_SIZE;
                RTS0_head++;
                if (RTS0_head == SQ_SIZE)
                    RTS0_head = 0;

                store_issued++;
            }
        }
        else {
            //DP (if (warmup_complete[cpu]) {
            //cout << "[RTS0] is empty head: " << RTS0_head << " tail: " << RTS0_tail << endl; });
            break;
        }

        num_iteration++;
        if (num_iteration == (SQ_SIZE-1))
            break;
    }

    num_iteration = 0;
    while (store_issued < SQ_WIDTH) {
        if (RTS1[RTS1_head] < SQ_SIZE) {
            uint32_t sq_index = RTS1[RTS1_head];
            if (SQ.entry[sq_index].event_cycle <= current_core_cycle[cpu]) {
                execute_store(SQ.entry[sq_index].rob_index, sq_index, SQ.entry[sq_index].data_index);

                RTS1[RTS1_head] = SQ_SIZE;
                RTS1_head++;
                if (RTS1_head == SQ_SIZE)
                    RTS1_head = 0;

                store_issued++;
            }
        }
        else {
            //DP (if (warmup_complete[cpu]) {
            //cout << "[RTS1] is empty head: " << RTS1_head << " tail: " << RTS1_tail << endl; });
            break;
        }

        num_iteration++;
        if (num_iteration == (SQ_SIZE-1))
            break;
    }

    unsigned load_issued = 0;
    num_iteration = 0;
    while (load_issued < LQ_WIDTH) {
        if (RTL0[RTL0_head] < LQ_SIZE) {
            uint32_t lq_index = RTL0[RTL0_head];
            if (LQ.entry[lq_index].event_cycle <= current_core_cycle[cpu]) {

                // add it to DTLB
                PACKET data_packet;
                data_packet.fill_level = FILL_L1;
                data_packet.fill_l1d = 1;
                data_packet.cpu = cpu;
                data_packet.data_index = LQ.entry[lq_index].data_index;
                data_packet.lq_index = lq_index;
                if (knob_cloudsuite)
                    data_packet.address = ((LQ.entry[lq_index].virtual_address >> LOG2_PAGE_SIZE) << 9) | LQ.entry[lq_index].asid[1];
                else
                    data_packet.address = LQ.entry[lq_index].virtual_address >> LOG2_PAGE_SIZE;
                data_packet.full_addr = LQ.entry[lq_index].virtual_address;
                data_packet.instr_id = LQ.entry[lq_index].instr_id;
                data_packet.rob_index = LQ.entry[lq_index].rob_index;
                data_packet.ip = LQ.entry[lq_index].ip;
                data_packet.type = LOAD;
                data_packet.asid[0] = LQ.entry[lq_index].asid[0];
                data_packet.asid[1] = LQ.entry[lq_index].asid[1];
                data_packet.event_cycle = LQ.entry[lq_index].event_cycle;

                DP (if (warmup_complete[cpu]) {
                cout << "[RTL0] " << __func__ << " instr_id: " << LQ.entry[lq_index].instr_id << " rob_index: " << LQ.entry[lq_index].rob_index << " is popped to RTL0";
                cout << " head: " << RTL0_head << " tail: " << RTL0_tail << endl; }); 

                int rq_index = DTLB.add_rq(&data_packet);

                if (rq_index == -2)
                    break; // break here
                else  
                    LQ.entry[lq_index].translated = INFLIGHT;

                RTL0[RTL0_head] = LQ_SIZE;
                RTL0_head++;
                if (RTL0_head == LQ_SIZE)
                    RTL0_head = 0;

                load_issued++;
            }
        }
        else {
            //DP (if (warmup_complete[cpu]) {
            //cout << "[RTL0] is empty head: " << RTL0_head << " tail: " << RTL0_tail << endl; });
            break;
        }

        num_iteration++;
        if (num_iteration == (LQ_SIZE-1))
            break;
    }

    num_iteration = 0;
    while (load_issued < LQ_WIDTH) {
        if (RTL1[RTL1_head] < LQ_SIZE) {
            uint32_t lq_index = RTL1[RTL1_head];
            if (LQ.entry[lq_index].event_cycle <= current_core_cycle[cpu]) {
                int rq_index = execute_load(LQ.entry[lq_index].rob_index, lq_index, LQ.entry[lq_index].data_index);

                if (rq_index != -2) {
                    RTL1[RTL1_head] = LQ_SIZE;
                    RTL1_head++;
                    if (RTL1_head == LQ_SIZE)
                        RTL1_head = 0;

                    load_issued++;
                }
            }
        }
        else {
            //DP (if (warmup_complete[cpu]) {
            //cout << "[RTL1] is empty head: " << RTL1_head << " tail: " << RTL1_tail << endl; });
            break;
        }

        num_iteration++;
        if (num_iteration == (LQ_SIZE-1))
            break;
    }
}

void O3_CPU::execute_store(uint32_t rob_index, uint32_t sq_index, uint32_t data_index)
{
    SQ.entry[sq_index].fetched = COMPLETED;
    SQ.entry[sq_index].event_cycle = current_core_cycle[cpu];

    ROB.entry[rob_index].num_mem_ops--;
    ROB.entry[rob_index].event_cycle = current_core_cycle[cpu];
    if (ROB.entry[rob_index].num_mem_ops < 0) {
        cerr << "instr_id: " << ROB.entry[rob_index].instr_id << endl;
        assert(0);
    }
    if (ROB.entry[rob_index].num_mem_ops == 0)
        inflight_mem_executions++;

    DP (if (warmup_complete[cpu]) {
    cout << "[SQ1] " << __func__ << " instr_id: " << SQ.entry[sq_index].instr_id << hex;
    cout << " full_address: " << SQ.entry[sq_index].physical_address << dec << " remain_mem_ops: " << ROB.entry[rob_index].num_mem_ops;
    cout << " event_cycle: " << SQ.entry[sq_index].event_cycle << endl; });

    // resolve RAW dependency after DTLB access
    // check if this store has dependent loads
    if (ROB.entry[rob_index].is_producer) {
	ITERATE_SET(dependent,ROB.entry[rob_index].memory_instrs_depend_on_me, ROB_SIZE) {
            // check if dependent loads are already added in the load queue
            for (uint32_t j=0; j<NUM_INSTR_SOURCES; j++) { // which one is dependent?
                if (ROB.entry[dependent].source_memory[j] && ROB.entry[dependent].source_added[j]) {
                    if (ROB.entry[dependent].source_memory[j] == SQ.entry[sq_index].virtual_address) { // this is required since a single instruction can issue multiple loads

                        // now we can resolve RAW dependency
                        uint32_t lq_index = ROB.entry[dependent].lq_index[j];
#ifdef SANITY_CHECK
                        if (lq_index >= LQ.SIZE)
                            assert(0);
                        if (LQ.entry[lq_index].producer_id != SQ.entry[sq_index].instr_id) {
                            cerr << "[SQ2] " << __func__ << " lq_index: " << lq_index << " producer_id: " << LQ.entry[lq_index].producer_id;
                            cerr << " does not match to the store instr_id: " << SQ.entry[sq_index].instr_id << endl;
                            assert(0);
                        }
#endif
                        // update correspodning LQ entry
                        LQ.entry[lq_index].physical_address = (SQ.entry[sq_index].physical_address & ~(uint64_t) ((1 << LOG2_BLOCK_SIZE) - 1)) | (LQ.entry[lq_index].virtual_address & ((1 << LOG2_BLOCK_SIZE) - 1));
                        LQ.entry[lq_index].translated = COMPLETED;
                        LQ.entry[lq_index].fetched = COMPLETED;
                        LQ.entry[lq_index].event_cycle = current_core_cycle[cpu];

                        uint32_t fwr_rob_index = LQ.entry[lq_index].rob_index;
                        ROB.entry[fwr_rob_index].num_mem_ops--;
                        ROB.entry[fwr_rob_index].event_cycle = current_core_cycle[cpu];
#ifdef SANITY_CHECK
                        if (ROB.entry[fwr_rob_index].num_mem_ops < 0) {
                            cerr << "instr_id: " << ROB.entry[fwr_rob_index].instr_id << endl;
                            assert(0);
                        }
#endif
                        if (ROB.entry[fwr_rob_index].num_mem_ops == 0)
                            inflight_mem_executions++;

                        DP(if(warmup_complete[cpu]) {
                        cout << "[LQ3] " << __func__ << " instr_id: " << LQ.entry[lq_index].instr_id << hex;
                        cout << " full_addr: " << LQ.entry[lq_index].physical_address << dec << " is forwarded by store instr_id: ";
                        cout << SQ.entry[sq_index].instr_id << " remain_num_ops: " << ROB.entry[fwr_rob_index].num_mem_ops << " cycle: " << current_core_cycle[cpu] << endl; });

                        release_load_queue(lq_index);

                        // clear dependency bit
                        if (j == (NUM_INSTR_SOURCES-1))
                            ROB.entry[rob_index].memory_instrs_depend_on_me.insert (dependent);
                    }
                }
            }
        }
    }
}

int O3_CPU::execute_load(uint32_t rob_index, uint32_t lq_index, uint32_t data_index)
{
    // add it to L1D
    PACKET data_packet;
    data_packet.fill_level = FILL_L1;
    data_packet.fill_l1d = 1;
    data_packet.cpu = cpu;
    data_packet.data_index = LQ.entry[lq_index].data_index;
    data_packet.lq_index = lq_index;
    data_packet.address = LQ.entry[lq_index].physical_address >> LOG2_BLOCK_SIZE;
    data_packet.full_addr = LQ.entry[lq_index].physical_address;
    data_packet.v_address = LQ.entry[lq_index].virtual_address >> LOG2_BLOCK_SIZE;
    data_packet.full_v_addr = LQ.entry[lq_index].virtual_address;
    data_packet.instr_id = LQ.entry[lq_index].instr_id;
    data_packet.rob_index = LQ.entry[lq_index].rob_index;
    data_packet.ip = LQ.entry[lq_index].ip;
    data_packet.type = LOAD;
    data_packet.asid[0] = LQ.entry[lq_index].asid[0];
    data_packet.asid[1] = LQ.entry[lq_index].asid[1];
    data_packet.event_cycle = LQ.entry[lq_index].event_cycle;

    int rq_index = L1D.add_rq(&data_packet);

    if (rq_index == -2)
        return rq_index;
    else 
        LQ.entry[lq_index].fetched = INFLIGHT;

    return rq_index;
}

uint32_t O3_CPU::complete_execution(uint32_t rob_index)
{
    if (ROB.entry[rob_index].is_memory == 0) {
        if ((ROB.entry[rob_index].executed == INFLIGHT) && (ROB.entry[rob_index].event_cycle <= current_core_cycle[cpu])) {

            ROB.entry[rob_index].executed = COMPLETED; 
            inflight_reg_executions--;
            completed_executions++;

            if (ROB.entry[rob_index].reg_RAW_producer)
                reg_RAW_release(rob_index);

            if (ROB.entry[rob_index].branch_mispredicted)
	      {
		fetch_resume_cycle = current_core_cycle[cpu] + BRANCH_MISPREDICT_PENALTY;
	      }

            DP(if(warmup_complete[cpu]) {
            cout << "[ROB] " << __func__ << " instr_id: " << ROB.entry[rob_index].instr_id;
            cout << " branch_mispredicted: " << +ROB.entry[rob_index].branch_mispredicted << " fetch_stall: " << +fetch_stall;
            cout << " event: " << ROB.entry[rob_index].event_cycle << endl; });

	    return 1;
        }
    }
    else {
        if (ROB.entry[rob_index].num_mem_ops == 0) {
            if ((ROB.entry[rob_index].executed == INFLIGHT) && (ROB.entry[rob_index].event_cycle <= current_core_cycle[cpu])) {

	      ROB.entry[rob_index].executed = COMPLETED;
                inflight_mem_executions--;
                completed_executions++;
                
                if (ROB.entry[rob_index].reg_RAW_producer)
                    reg_RAW_release(rob_index);

                if (ROB.entry[rob_index].branch_mispredicted)
		  {
		    fetch_resume_cycle = current_core_cycle[cpu] + BRANCH_MISPREDICT_PENALTY;
		  }

                DP(if(warmup_complete[cpu]) {
                cout << "[ROB] " << __func__ << " instr_id: " << ROB.entry[rob_index].instr_id;
                cout << " is_memory: " << +ROB.entry[rob_index].is_memory << " branch_mispredicted: " << +ROB.entry[rob_index].branch_mispredicted;
                cout << " fetch_stall: " << +fetch_stall << " event: " << ROB.entry[rob_index].event_cycle << " current: " << current_core_cycle[cpu] << endl; });

		return 1;
            }
        }
    }

    return 0;
}

void O3_CPU::reg_RAW_release(uint32_t rob_index)
{
    // if (!ROB.entry[rob_index].registers_instrs_depend_on_me.empty()) 

    ITERATE_SET(i,ROB.entry[rob_index].registers_instrs_depend_on_me, ROB_SIZE) {
        for (uint32_t j=0; j<NUM_INSTR_SOURCES; j++) {
            if (ROB.entry[rob_index].registers_index_depend_on_me[j].search (i)) {
                ROB.entry[i].num_reg_dependent--;

                if (ROB.entry[i].num_reg_dependent == 0) {
                    ROB.entry[i].reg_ready = 1;
                    if (ROB.entry[i].is_memory)
                        ROB.entry[i].scheduled = INFLIGHT;
                    else {
                        ROB.entry[i].scheduled = COMPLETED;

#ifdef SANITY_CHECK
                        if (ready_to_execute[ready_to_execute_tail] < ROB_SIZE)
                            assert(0);
#endif
                        // remember this rob_index in the Ready-To-Execute array 0
                        ready_to_execute[ready_to_execute_tail] = i;

                        DP (if (warmup_complete[cpu]) {
                        cout << "[ready_to_execute] " << __func__ << " instr_id: " << ROB.entry[i].instr_id << " rob_index: " << i << " is added to ready_to_execute";
                        cout << " head: " << ready_to_execute_head << " tail: " << ready_to_execute_tail << endl; }); 

                        ready_to_execute_tail++;
                        if (ready_to_execute_tail == ROB_SIZE)
                            ready_to_execute_tail = 0;

                    }
                }

                DP (if (warmup_complete[cpu]) {
                cout << "[ROB] " << __func__ << " instr_id: " << ROB.entry[rob_index].instr_id << " releases instr_id: ";
                cout << ROB.entry[i].instr_id << " reg_index: " << +ROB.entry[i].source_registers[j] << " num_reg_dependent: " << ROB.entry[i].num_reg_dependent << " cycle: " << current_core_cycle[cpu] << endl; });
            }
        }
    }
}

void O3_CPU::operate_cache()
{
    ITLB.operate();
    DTLB.operate();
    STLB.operate();
    L1I.operate();
    L1D.operate();
    L2C.operate();

    // also handle per-cycle prefetcher operation
    l1i_prefetcher_cycle_operate();
}

void O3_CPU::update_rob()
{
    if (ITLB.PROCESSED.occupancy && (ITLB.PROCESSED.entry[ITLB.PROCESSED.head].event_cycle <= current_core_cycle[cpu]))
        complete_instr_fetch(&ITLB.PROCESSED, 1);

    if (L1I.PROCESSED.occupancy && (L1I.PROCESSED.entry[L1I.PROCESSED.head].event_cycle <= current_core_cycle[cpu]))
        complete_instr_fetch(&L1I.PROCESSED, 0);

    if (DTLB.PROCESSED.occupancy && (DTLB.PROCESSED.entry[DTLB.PROCESSED.head].event_cycle <= current_core_cycle[cpu]))
        complete_data_fetch(&DTLB.PROCESSED, 1);

    if (L1D.PROCESSED.occupancy && (L1D.PROCESSED.entry[L1D.PROCESSED.head].event_cycle <= current_core_cycle[cpu]))
        complete_data_fetch(&L1D.PROCESSED, 0);

    // update ROB entries with completed executions
    if ((inflight_reg_executions > 0) || (inflight_mem_executions > 0)) {
      uint32_t instrs_executed = 0;
        if (ROB.head < ROB.tail) {
            for (uint32_t i=ROB.head; i<ROB.tail; i++)
	      {
		if(instrs_executed >= EXEC_WIDTH)
		  {
		    break;
		  }
		instrs_executed += complete_execution(i);
	      }
	    
        }
        else {
            for (uint32_t i=ROB.head; i<ROB.SIZE; i++)
	      {
		if(instrs_executed >= EXEC_WIDTH)
                  {
                    break;
                  }
                instrs_executed += complete_execution(i);
	      }
            for (uint32_t i=0; i<ROB.tail; i++)
	      {
		if(instrs_executed >= EXEC_WIDTH)
                  {
                    break;
                  }
                instrs_executed += complete_execution(i);
	      }
        }
    }
}

void O3_CPU::complete_instr_fetch(PACKET_QUEUE *queue, uint8_t is_it_tlb)
{
    uint32_t index = queue->head,
      rob_index = queue->entry[index].rob_index,
      num_fetched = 0;

    uint64_t complete_ip = queue->entry[index].ip;

    if(is_it_tlb)
      {
	uint64_t instruction_physical_address = (queue->entry[index].instruction_pa << LOG2_PAGE_SIZE) | (complete_ip & ((1 << LOG2_PAGE_SIZE) - 1));
	
	// mark the appropriate instructions in the IFETCH_BUFFER as translated and ready to fetch
	for(uint32_t j=0; j<IFETCH_BUFFER.SIZE; j++)
	  {
	    if(((IFETCH_BUFFER.entry[j].ip)>>LOG2_PAGE_SIZE) == ((complete_ip)>>LOG2_PAGE_SIZE))
	      {
		IFETCH_BUFFER.entry[j].translated = COMPLETED;
		// we did not fetch this instruction's cache line, but we did translated it
		IFETCH_BUFFER.entry[j].fetched = 0;
		// recalculate a physical address for this cache line based on the translated physical page address
		uint64_t instr_pa = (queue->entry[index].instruction_pa << LOG2_PAGE_SIZE) | ((IFETCH_BUFFER.entry[j].ip) & ((1 << LOG2_PAGE_SIZE) - 1));
		IFETCH_BUFFER.entry[j].instruction_pa = instr_pa;
	      }
	  }

	// remove this entry
	queue->remove_queue(&queue->entry[index]);
      }
    else
      {
	// this is the L1I cache, so instructions are now fully fetched, so mark them as such
	for(uint32_t j=0; j<IFETCH_BUFFER.SIZE; j++)
	  {
          if((IFETCH_BUFFER.entry[j].ip >> LOG2_BLOCK_SIZE) == (complete_ip >> LOG2_BLOCK_SIZE))
	      {
		IFETCH_BUFFER.entry[j].translated = COMPLETED;
		IFETCH_BUFFER.entry[j].fetched = COMPLETED;
	      }
	  }

        // find victim in DIB
        dib_t::value_type &dib_set = DIB[complete_ip % DIB_SET];
        auto way = std::find_if_not(dib_set.begin(), dib_set.end(), [](dib_entry_t x){ return x.valid; }); // search for invalid
        if (way == dib_set.end())
            way = std::max_element(dib_set.begin(), dib_set.end(), [](dib_entry_t x, dib_entry_t y){ return x.lru < y.lru;}); // search for LRU
        assert(way != dib_set.end());

        // update LRU in DIB
        unsigned hit_lru = way->lru;
        std::for_each(dib_set.begin(), dib_set.end(), [hit_lru](dib_entry_t &x){ if (x.lru <= hit_lru) x.lru++; });

        // add to DIB
        way->valid = true;
        way->lru = 0;
        way->addr = queue->entry[index].ip;

	// remove this entry                                                                                                                                                                        
	queue->remove_queue(&queue->entry[index]);
      }
    
    return;

    // old function below
    
#ifdef SANITY_CHECK
    if (rob_index != check_rob(queue->entry[index].instr_id))
        assert(0);
#endif

    // update ROB entry
    if (is_it_tlb) {
        ROB.entry[rob_index].translated = COMPLETED;
        ROB.entry[rob_index].instruction_pa = (queue->entry[index].instruction_pa << LOG2_PAGE_SIZE) | (ROB.entry[rob_index].ip & ((1 << LOG2_PAGE_SIZE) - 1)); // translated address
    }
    else
        ROB.entry[rob_index].fetched = COMPLETED;
    ROB.entry[rob_index].event_cycle = current_core_cycle[cpu];
    num_fetched++;

    DP ( if (warmup_complete[cpu]) {
    cout << "[" << queue->NAME << "] " << __func__ << " cpu: " << cpu <<  " instr_id: " << ROB.entry[rob_index].instr_id;
    cout << " ip: " << hex << ROB.entry[rob_index].ip << " address: " << ROB.entry[rob_index].instruction_pa << dec;
    cout << " translated: " << +ROB.entry[rob_index].translated << " fetched: " << +ROB.entry[rob_index].fetched;
    cout << " event_cycle: " << ROB.entry[rob_index].event_cycle << endl; });

    // check if other instructions were merged
    if (queue->entry[index].instr_merged) {
	ITERATE_SET(i,queue->entry[index].rob_index_depend_on_me, ROB_SIZE) {
            // update ROB entry
            if (is_it_tlb) {
                ROB.entry[i].translated = COMPLETED;
                ROB.entry[i].instruction_pa = (queue->entry[index].instruction_pa << LOG2_PAGE_SIZE) | (ROB.entry[i].ip & ((1 << LOG2_PAGE_SIZE) - 1)); // translated address
            }
            else
                ROB.entry[i].fetched = COMPLETED;
            ROB.entry[i].event_cycle = current_core_cycle[cpu] + (num_fetched / FETCH_WIDTH);
            num_fetched++;

            DP ( if (warmup_complete[cpu]) {
            cout << "[" << queue->NAME << "] " << __func__ << " cpu: " << cpu <<  " instr_id: " << ROB.entry[i].instr_id;
            cout << " ip: " << hex << ROB.entry[i].ip << " address: " << ROB.entry[i].instruction_pa << dec;
            cout << " translated: " << +ROB.entry[i].translated << " fetched: " << +ROB.entry[i].fetched << " provider: " << ROB.entry[rob_index].instr_id;
            cout << " event_cycle: " << ROB.entry[i].event_cycle << endl; });
        }
    }

    // remove this entry
    queue->remove_queue(&queue->entry[index]);
}

void O3_CPU::complete_data_fetch(PACKET_QUEUE *queue, uint8_t is_it_tlb)
{
    uint32_t index = queue->head,
             rob_index = queue->entry[index].rob_index,
             sq_index = queue->entry[index].sq_index,
             lq_index = queue->entry[index].lq_index;

#ifdef SANITY_CHECK
    if (queue->entry[index].type != RFO) {
        if (rob_index != check_rob(queue->entry[index].instr_id))
            assert(0);
    }
#endif

    // update ROB entry
    if (is_it_tlb) { // DTLB

        if (queue->entry[index].type == RFO) {
            SQ.entry[sq_index].physical_address = (queue->entry[index].data_pa << LOG2_PAGE_SIZE) | (SQ.entry[sq_index].virtual_address & ((1 << LOG2_PAGE_SIZE) - 1)); // translated address
            SQ.entry[sq_index].translated = COMPLETED;
            SQ.entry[sq_index].event_cycle = current_core_cycle[cpu];

            RTS1[RTS1_tail] = sq_index;
            RTS1_tail++;
            if (RTS1_tail == SQ_SIZE)
                RTS1_tail = 0;

            DP (if (warmup_complete[cpu]) {
            cout << "[ROB] " << __func__ << " RFO instr_id: " << SQ.entry[sq_index].instr_id;
            cout << " DTLB_FETCH_DONE translation: " << +SQ.entry[sq_index].translated << hex << " page: " << (SQ.entry[sq_index].physical_address>>LOG2_PAGE_SIZE);
            cout << " full_addr: " << SQ.entry[sq_index].physical_address << dec << " store_merged: " << +queue->entry[index].store_merged;
            cout << " load_merged: " << +queue->entry[index].load_merged << endl; }); 

            handle_merged_translation(&queue->entry[index]);
        }
        else { 
            LQ.entry[lq_index].physical_address = (queue->entry[index].data_pa << LOG2_PAGE_SIZE) | (LQ.entry[lq_index].virtual_address & ((1 << LOG2_PAGE_SIZE) - 1)); // translated address
            LQ.entry[lq_index].translated = COMPLETED;
            LQ.entry[lq_index].event_cycle = current_core_cycle[cpu];

            RTL1[RTL1_tail] = lq_index;
            RTL1_tail++;
            if (RTL1_tail == LQ_SIZE)
                RTL1_tail = 0;

            DP (if (warmup_complete[cpu]) {
            cout << "[RTL1] " << __func__ << " instr_id: " << LQ.entry[lq_index].instr_id << " rob_index: " << LQ.entry[lq_index].rob_index << " is added to RTL1";
            cout << " head: " << RTL1_head << " tail: " << RTL1_tail << endl; }); 

            DP (if (warmup_complete[cpu]) {
            cout << "[ROB] " << __func__ << " load instr_id: " << LQ.entry[lq_index].instr_id;
            cout << " DTLB_FETCH_DONE translation: " << +LQ.entry[lq_index].translated << hex << " page: " << (LQ.entry[lq_index].physical_address>>LOG2_PAGE_SIZE);
            cout << " full_addr: " << LQ.entry[lq_index].physical_address << dec << " store_merged: " << +queue->entry[index].store_merged;
            cout << " load_merged: " << +queue->entry[index].load_merged << endl; }); 

            handle_merged_translation(&queue->entry[index]);
        }

        ROB.entry[rob_index].event_cycle = queue->entry[index].event_cycle;
    }
    else { // L1D

        if (queue->entry[index].type == RFO)
            handle_merged_load(&queue->entry[index]);
        else { 
#ifdef SANITY_CHECK
            if (queue->entry[index].store_merged)
                assert(0);
#endif
            LQ.entry[lq_index].fetched = COMPLETED;
            LQ.entry[lq_index].event_cycle = current_core_cycle[cpu];
            ROB.entry[rob_index].num_mem_ops--;
            ROB.entry[rob_index].event_cycle = queue->entry[index].event_cycle;

#ifdef SANITY_CHECK
            if (ROB.entry[rob_index].num_mem_ops < 0) {
                cerr << "instr_id: " << ROB.entry[rob_index].instr_id << endl;
                assert(0);
            }
#endif
            if (ROB.entry[rob_index].num_mem_ops == 0)
                inflight_mem_executions++;

            DP (if (warmup_complete[cpu]) {
            cout << "[ROB] " << __func__ << " load instr_id: " << LQ.entry[lq_index].instr_id;
            cout << " L1D_FETCH_DONE fetched: " << +LQ.entry[lq_index].fetched << hex << " address: " << (LQ.entry[lq_index].physical_address>>LOG2_BLOCK_SIZE);
            cout << " full_addr: " << LQ.entry[lq_index].physical_address << dec << " remain_mem_ops: " << ROB.entry[rob_index].num_mem_ops;
            cout << " load_merged: " << +queue->entry[index].load_merged << " inflight_mem: " << inflight_mem_executions << endl; }); 

            release_load_queue(lq_index);
            handle_merged_load(&queue->entry[index]);
        }
    }

    // remove this entry
    queue->remove_queue(&queue->entry[index]);
}

void O3_CPU::handle_o3_fetch(PACKET *current_packet, uint32_t cache_type)
{
    uint32_t rob_index = current_packet->rob_index,
             sq_index  = current_packet->sq_index,
             lq_index  = current_packet->lq_index;

    // update ROB entry
    if (cache_type == 0) { // DTLB

#ifdef SANITY_CHECK
        if (rob_index != check_rob(current_packet->instr_id))
            assert(0);
#endif
        if (current_packet->type == RFO) {
            SQ.entry[sq_index].physical_address = (current_packet->data_pa << LOG2_PAGE_SIZE) | (SQ.entry[sq_index].virtual_address & ((1 << LOG2_PAGE_SIZE) - 1)); // translated address
            SQ.entry[sq_index].translated = COMPLETED;

            RTS1[RTS1_tail] = sq_index;
            RTS1_tail++;
            if (RTS1_tail == SQ_SIZE)
                RTS1_tail = 0;

            DP (if (warmup_complete[cpu]) {
            cout << "[ROB] " << __func__ << " RFO instr_id: " << SQ.entry[sq_index].instr_id;
            cout << " DTLB_FETCH_DONE translation: " << +SQ.entry[sq_index].translated << hex << " page: " << (SQ.entry[sq_index].physical_address>>LOG2_PAGE_SIZE);
            cout << " full_addr: " << SQ.entry[sq_index].physical_address << dec << " store_merged: " << +current_packet->store_merged;
            cout << " load_merged: " << +current_packet->load_merged << endl; }); 

            handle_merged_translation(current_packet);
        }
        else { 
            LQ.entry[lq_index].physical_address = (current_packet->data_pa << LOG2_PAGE_SIZE) | (LQ.entry[lq_index].virtual_address & ((1 << LOG2_PAGE_SIZE) - 1)); // translated address
            LQ.entry[lq_index].translated = COMPLETED;

            RTL1[RTL1_tail] = lq_index;
            RTL1_tail++;
            if (RTL1_tail == LQ_SIZE)
                RTL1_tail = 0;

            DP (if (warmup_complete[cpu]) {
            cout << "[RTL1] " << __func__ << " instr_id: " << LQ.entry[lq_index].instr_id << " rob_index: " << LQ.entry[lq_index].rob_index << " is added to RTL1";
            cout << " head: " << RTL1_head << " tail: " << RTL1_tail << endl; }); 

            DP (if (warmup_complete[cpu]) {
            cout << "[ROB] " << __func__ << " load instr_id: " << LQ.entry[lq_index].instr_id;
            cout << " DTLB_FETCH_DONE translation: " << +LQ.entry[lq_index].translated << hex << " page: " << (LQ.entry[lq_index].physical_address>>LOG2_PAGE_SIZE);
            cout << " full_addr: " << LQ.entry[lq_index].physical_address << dec << " store_merged: " << +current_packet->store_merged;
            cout << " load_merged: " << +current_packet->load_merged << endl; }); 

            handle_merged_translation(current_packet);
        }

        ROB.entry[rob_index].event_cycle = current_packet->event_cycle;
    }
    else { // L1D

        if (current_packet->type == RFO)
            handle_merged_load(current_packet);
        else { // do traditional things
#ifdef SANITY_CHECK
            if (rob_index != check_rob(current_packet->instr_id))
                assert(0);

            if (current_packet->store_merged)
                assert(0);
#endif
            LQ.entry[lq_index].fetched = COMPLETED;
            ROB.entry[rob_index].num_mem_ops--;

#ifdef SANITY_CHECK
            if (ROB.entry[rob_index].num_mem_ops < 0) {
                cerr << "instr_id: " << ROB.entry[rob_index].instr_id << endl;
                assert(0);
            }
#endif
            if (ROB.entry[rob_index].num_mem_ops == 0)
                inflight_mem_executions++;

            DP (if (warmup_complete[cpu]) {
            cout << "[ROB] " << __func__ << " load instr_id: " << LQ.entry[lq_index].instr_id;
            cout << " L1D_FETCH_DONE fetched: " << +LQ.entry[lq_index].fetched << hex << " address: " << (LQ.entry[lq_index].physical_address>>LOG2_BLOCK_SIZE);
            cout << " full_addr: " << LQ.entry[lq_index].physical_address << dec << " remain_mem_ops: " << ROB.entry[rob_index].num_mem_ops;
            cout << " load_merged: " << +current_packet->load_merged << " inflight_mem: " << inflight_mem_executions << endl; }); 

            release_load_queue(lq_index);

            handle_merged_load(current_packet);

            ROB.entry[rob_index].event_cycle = current_packet->event_cycle;
        }
    }
}

void O3_CPU::handle_merged_translation(PACKET *provider)
{
    if (provider->store_merged) {
	ITERATE_SET(merged, provider->sq_index_depend_on_me, SQ.SIZE) {
            SQ.entry[merged].translated = COMPLETED;
            SQ.entry[merged].physical_address = (provider->data_pa << LOG2_PAGE_SIZE) | (SQ.entry[merged].virtual_address & ((1 << LOG2_PAGE_SIZE) - 1)); // translated address
            SQ.entry[merged].event_cycle = current_core_cycle[cpu];

            RTS1[RTS1_tail] = merged;
            RTS1_tail++;
            if (RTS1_tail == SQ_SIZE)
                RTS1_tail = 0;

            DP (if (warmup_complete[cpu]) {
            cout << "[ROB] " << __func__ << " store instr_id: " << SQ.entry[merged].instr_id;
            cout << " DTLB_FETCH_DONE translation: " << +SQ.entry[merged].translated << hex << " page: " << (SQ.entry[merged].physical_address>>LOG2_PAGE_SIZE);
            cout << " full_addr: " << SQ.entry[merged].physical_address << dec << " by instr_id: " << +provider->instr_id << endl; });
        }
    }
    if (provider->load_merged) {
	ITERATE_SET(merged, provider->lq_index_depend_on_me, LQ.SIZE) {
            LQ.entry[merged].translated = COMPLETED;
            LQ.entry[merged].physical_address = (provider->data_pa << LOG2_PAGE_SIZE) | (LQ.entry[merged].virtual_address & ((1 << LOG2_PAGE_SIZE) - 1)); // translated address
            LQ.entry[merged].event_cycle = current_core_cycle[cpu];

            RTL1[RTL1_tail] = merged;
            RTL1_tail++;
            if (RTL1_tail == LQ_SIZE)
                RTL1_tail = 0;

            DP (if (warmup_complete[cpu]) {
            cout << "[RTL1] " << __func__ << " instr_id: " << LQ.entry[merged].instr_id << " rob_index: " << LQ.entry[merged].rob_index << " is added to RTL1";
            cout << " head: " << RTL1_head << " tail: " << RTL1_tail << endl; }); 

            DP (if (warmup_complete[cpu]) {
            cout << "[ROB] " << __func__ << " load instr_id: " << LQ.entry[merged].instr_id;
            cout << " DTLB_FETCH_DONE translation: " << +LQ.entry[merged].translated << hex << " page: " << (LQ.entry[merged].physical_address>>LOG2_PAGE_SIZE);
            cout << " full_addr: " << LQ.entry[merged].physical_address << dec << " by instr_id: " << +provider->instr_id << endl; });
        }
    }
}

void O3_CPU::handle_merged_load(PACKET *provider)
{
    ITERATE_SET(merged, provider->lq_index_depend_on_me, LQ.SIZE) {
        uint32_t merged_rob_index = LQ.entry[merged].rob_index;

        LQ.entry[merged].fetched = COMPLETED;
        LQ.entry[merged].event_cycle = current_core_cycle[cpu];
        ROB.entry[merged_rob_index].num_mem_ops--;
        ROB.entry[merged_rob_index].event_cycle = current_core_cycle[cpu];

#ifdef SANITY_CHECK
        if (ROB.entry[merged_rob_index].num_mem_ops < 0) {
            cerr << "instr_id: " << ROB.entry[merged_rob_index].instr_id << " rob_index: " << merged_rob_index << endl;
            assert(0);
        }
#endif

        if (ROB.entry[merged_rob_index].num_mem_ops == 0)
            inflight_mem_executions++;

        DP (if (warmup_complete[cpu]) {
        cout << "[ROB] " << __func__ << " load instr_id: " << LQ.entry[merged].instr_id;
        cout << " L1D_FETCH_DONE translation: " << +LQ.entry[merged].translated << hex << " address: " << (LQ.entry[merged].physical_address>>LOG2_BLOCK_SIZE);
        cout << " full_addr: " << LQ.entry[merged].physical_address << dec << " by instr_id: " << +provider->instr_id;
        cout << " remain_mem_ops: " << ROB.entry[merged_rob_index].num_mem_ops << endl; });

        release_load_queue(merged);
    }
}

void O3_CPU::release_load_queue(uint32_t lq_index)
{
    // release LQ entries
    DP ( if (warmup_complete[cpu]) {
    cout << "[LQ] " << __func__ << " instr_id: " << LQ.entry[lq_index].instr_id << " releases lq_index: " << lq_index;
    cout << hex << " full_addr: " << LQ.entry[lq_index].physical_address << dec << endl; });

    LSQ_ENTRY empty_entry;
    LQ.entry[lq_index] = empty_entry;
    LQ.occupancy--;
}

void O3_CPU::retire_rob()
{
    for (uint32_t n=0; n<RETIRE_WIDTH; n++) {
        if (ROB.entry[ROB.head].ip == 0)
            return;

        // retire is in-order
        if (ROB.entry[ROB.head].executed != COMPLETED) { 
            DP ( if (warmup_complete[cpu]) {
            cout << "[ROB] " << __func__ << " instr_id: " << ROB.entry[ROB.head].instr_id << " head: " << ROB.head << " is not executed yet" << endl; });
            return;
        }

        // check store instruction
        uint32_t num_store = 0;
        for (uint32_t i=0; i<MAX_INSTR_DESTINATIONS; i++) {
            if (ROB.entry[ROB.head].destination_memory[i])
                num_store++;
        }

        if (num_store) {
            if ((L1D.WQ.occupancy + num_store) <= L1D.WQ.SIZE) {
                for (uint32_t i=0; i<MAX_INSTR_DESTINATIONS; i++) {
                    if (ROB.entry[ROB.head].destination_memory[i]) {

                        PACKET data_packet;
                        uint32_t sq_index = ROB.entry[ROB.head].sq_index[i];

                        // sq_index and rob_index are no longer available after retirement
                        // but we pass this information to avoid segmentation fault
                        data_packet.fill_level = FILL_L1;
                        data_packet.fill_l1d = 1;
                        data_packet.cpu = cpu;
                        data_packet.data_index = SQ.entry[sq_index].data_index;
                        data_packet.sq_index = sq_index;
                        data_packet.address = SQ.entry[sq_index].physical_address >> LOG2_BLOCK_SIZE;
                        data_packet.full_addr = SQ.entry[sq_index].physical_address;
                        data_packet.v_address = SQ.entry[sq_index].virtual_address >> LOG2_BLOCK_SIZE;
                        data_packet.full_v_addr = SQ.entry[sq_index].virtual_address;
                        data_packet.instr_id = SQ.entry[sq_index].instr_id;
                        data_packet.rob_index = SQ.entry[sq_index].rob_index;
                        data_packet.ip = SQ.entry[sq_index].ip;
                        data_packet.type = RFO;
                        data_packet.asid[0] = SQ.entry[sq_index].asid[0];
                        data_packet.asid[1] = SQ.entry[sq_index].asid[1];
                        data_packet.event_cycle = current_core_cycle[cpu];

                        L1D.add_wq(&data_packet);
                    }
                }
            }
            else {
                DP ( if (warmup_complete[cpu]) {
                cout << "[ROB] " << __func__ << " instr_id: " << ROB.entry[ROB.head].instr_id << " L1D WQ is full" << endl; });

                L1D.WQ.FULL++;
                L1D.STALL[RFO]++;

                return;
            }
        }

        // release SQ entries
        for (uint32_t i=0; i<MAX_INSTR_DESTINATIONS; i++) {
            if (ROB.entry[ROB.head].sq_index[i] != UINT32_MAX) {
                uint32_t sq_index = ROB.entry[ROB.head].sq_index[i];

                DP ( if (warmup_complete[cpu]) {
                cout << "[SQ] " << __func__ << " instr_id: " << ROB.entry[ROB.head].instr_id << " releases sq_index: " << sq_index;
                cout << hex << " address: " << (SQ.entry[sq_index].physical_address>>LOG2_BLOCK_SIZE);
                cout << " full_addr: " << SQ.entry[sq_index].physical_address << dec << endl; });

                LSQ_ENTRY empty_entry;
                SQ.entry[sq_index] = empty_entry;
                
                SQ.occupancy--;
                SQ.head++;
                if (SQ.head == SQ.SIZE)
                    SQ.head = 0;
            }
        }

        // release ROB entry
        DP ( if (warmup_complete[cpu]) {
        cout << "[ROB] " << __func__ << " instr_id: " << ROB.entry[ROB.head].instr_id << " is retired" << endl; });

        ooo_model_instr empty_entry;
        ROB.entry[ROB.head] = empty_entry;
	
        ROB.head++;
        if (ROB.head == ROB.SIZE)
            ROB.head = 0;
        ROB.occupancy--;
        completed_executions--;
        num_retired++;
    }
}<|MERGE_RESOLUTION|>--- conflicted
+++ resolved
@@ -226,7 +226,7 @@
     arch_instr.event_cycle = current_core_cycle[cpu];
 
     // magically translate instructions
-    uint64_t instr_pa = va_to_pa(cpu, arch_instr.instr_id, arch_instr.ip , (arch_instr.ip)>>LOG2_PAGE_SIZE, 1);
+    uint64_t instr_pa = vmem.va_to_pa(cpu, arch_instr.ip);
     instr_pa >>= LOG2_PAGE_SIZE;
     instr_pa <<= LOG2_PAGE_SIZE;
     instr_pa |= (arch_instr.ip & ((1 << LOG2_PAGE_SIZE) - 1));  
@@ -248,30 +248,7 @@
 
     instr_unique_id++;
 
-<<<<<<< HEAD
-    //instrs_to_fetch_this_cycle = num_reads;
     return instrs_to_read_this_cycle;
-=======
-  // magically translate instructions
-  uint64_t instr_pa = vmem.va_to_pa(cpu, IFETCH_BUFFER.entry[index].ip);
-  instr_pa >>= LOG2_PAGE_SIZE;
-  instr_pa <<= LOG2_PAGE_SIZE;
-  instr_pa |= (IFETCH_BUFFER.entry[index].ip & ((1 << LOG2_PAGE_SIZE) - 1));  
-  IFETCH_BUFFER.entry[index].instruction_pa = instr_pa;
-  IFETCH_BUFFER.entry[index].translated = COMPLETED;
-  IFETCH_BUFFER.entry[index].fetched = 0;
-  // end magic
-  
-  IFETCH_BUFFER.occupancy++;
-  IFETCH_BUFFER.tail++;
-
-  if(IFETCH_BUFFER.tail >= IFETCH_BUFFER.SIZE)
-    {
-      IFETCH_BUFFER.tail = 0;
-    }
-  
-  return index;
->>>>>>> cd38e661
 }
 
 uint32_t O3_CPU::check_rob(uint64_t instr_id)
