--- conflicted
+++ resolved
@@ -53,15 +53,9 @@
                   uint32_t v9, uint32_t v10, uint32_t v11, uint32_t v12, uint32_t v13, unsigned latency, MemoryRequestConsumer* ll);
 
   // functions
-<<<<<<< HEAD
-  bool add_rq(PACKET* packet) override;
-  bool add_wq(PACKET* packet) override { assert(0); }
-  bool add_pq(PACKET* packet) override { assert(0); }
-=======
-  int add_rq(const PACKET& packet) override;
-  int add_wq(const PACKET& packet) override { assert(0); }
-  int add_pq(const PACKET& packet) override { assert(0); }
->>>>>>> 86cc84db
+  bool add_rq(const PACKET& packet) override;
+  bool add_wq(const PACKET& packet) override { assert(0); }
+  bool add_pq(const PACKET& packet) override { assert(0); }
 
   void return_data(const PACKET& packet) override;
   void operate() override;
