#include "cache.h"

#include <algorithm>
#include <iterator>

#include "champsim.h"
#include "champsim_constants.h"
#include "set.h"
#include "util.h"
#include "vmem.h"

#ifndef SANITY_CHECK
#define NDEBUG
#endif

uint64_t l2pf_access = 0;

extern VirtualMemory vmem;
extern uint64_t current_core_cycle[NUM_CPUS];
extern uint8_t  warmup_complete[NUM_CPUS];

class min_fill_index
{
    public:
    bool operator() (PACKET lhs, PACKET rhs)
    {
        return rhs.returned != COMPLETED || (lhs.returned == COMPLETED && lhs.event_cycle < rhs.event_cycle);
    }
};

template <>
struct is_valid<PACKET>
{
    is_valid() {}
    bool operator()(const PACKET &test)
    {
        return test.address != 0;
    }
};

void CACHE::handle_fill()
{
    while (writes_available_this_cycle > 0)
    {
        auto fill_mshr = MSHR.begin();
        if (fill_mshr->returned != COMPLETED || fill_mshr->event_cycle > current_core_cycle[fill_mshr->cpu])
            return;

        // find victim
        uint32_t set = get_set(fill_mshr->address);
        uint32_t way = find_victim(fill_mshr->cpu, fill_mshr->instr_id, set, &block.data()[set*NUM_WAY], fill_mshr->ip, fill_mshr->full_addr, fill_mshr->type);

        bool success = filllike_miss(set, way, *fill_mshr);
        if (!success)
            return;

        if (way != NUM_WAY)
        {
            // update processed packets
            fill_mshr->data = block[set*NUM_WAY + way].data;

            for (auto ret : fill_mshr->to_return)
                ret->return_data(&(*fill_mshr));
        }

        PACKET empty;
        *fill_mshr = empty;

        writes_available_this_cycle--;
        MSHR.sort(min_fill_index());
    }
}

void CACHE::handle_writeback()
{
    while (writes_available_this_cycle > 0)
    {
        PACKET &handle_pkt = WQ.entry[WQ.head];

        // handle the oldest entry
        if ((WQ.occupancy == 0) || (handle_pkt.cpu >= NUM_CPUS) || (handle_pkt.event_cycle > current_core_cycle[handle_pkt.cpu]))
            return;

        // access cache
        uint32_t set = get_set(handle_pkt.address);
        uint32_t way = get_way(handle_pkt.address, set);

        BLOCK &fill_block = block[set*NUM_WAY + way];

        if (way < NUM_WAY) // HIT
        {
            update_replacement_state(handle_pkt.cpu, set, way, fill_block.full_addr, handle_pkt.ip, 0, handle_pkt.type, 1);

            // COLLECT STATS
            sim_hit[handle_pkt.cpu][handle_pkt.type]++;
            sim_access[handle_pkt.cpu][handle_pkt.type]++;

            // mark dirty
            fill_block.dirty = 1;
        }
        else // MISS
        {
            DP ( if (warmup_complete[handle_pkt.cpu]) {
                    std::cout << "[" << NAME << "] " << __func__ << " type: " << +handle_pkt.type << " miss";
                    std::cout << " instr_id: " << handle_pkt.instr_id << " address: " << std::hex << handle_pkt.address;
                    std::cout << " full_addr: " << handle_pkt.full_addr << std::dec;
                    std::cout << " cycle: " << handle_pkt.event_cycle << std::endl; });

            bool success;
            if (cache_type == IS_L1D) {
                success = readlike_miss(handle_pkt);
            }
            else {
                // find victim
                way = find_victim(handle_pkt.cpu, handle_pkt.instr_id, set, &block.data()[set*NUM_WAY], handle_pkt.ip, handle_pkt.full_addr, handle_pkt.type);

                success = filllike_miss(set, way, handle_pkt);
            }

            if (!success)
                return;
        }

        // remove this entry from WQ
        writes_available_this_cycle--;
        WQ.remove_queue(&handle_pkt);
    }
}

void CACHE::handle_read()
{
    while (reads_available_this_cycle > 0) {

        PACKET &handle_pkt = RQ.entry[RQ.head];

        // handle the oldest entry
        if ((RQ.occupancy == 0) || (handle_pkt.cpu >= NUM_CPUS) || (handle_pkt.event_cycle > current_core_cycle[handle_pkt.cpu]))
            return;

        uint32_t set = get_set(handle_pkt.address);
        uint32_t way = get_way(handle_pkt.address, set);

        if (way < NUM_WAY) // HIT
        {
            readlike_hit(set, way, handle_pkt);
        }
        else {
            bool success = readlike_miss(handle_pkt);
            if (!success)
                return;
        }

        // remove this entry from RQ
        RQ.remove_queue(&handle_pkt);
        reads_available_this_cycle--;
    }
}

void CACHE::handle_prefetch()
{
    while (reads_available_this_cycle > 0)
    {
        PACKET &handle_pkt = PQ.entry[PQ.head];

        // handle the oldest entry
        if ((PQ.occupancy == 0) || (handle_pkt.cpu >= NUM_CPUS) || (handle_pkt.event_cycle > current_core_cycle[handle_pkt.cpu]))
            return;

        uint32_t set = get_set(handle_pkt.address);
        uint32_t way = get_way(handle_pkt.address, set);

        if (way < NUM_WAY) // HIT
        {
            readlike_hit(set, way, handle_pkt);
        }
        else {
            bool success = readlike_miss(handle_pkt);
            if (!success)
                return;
        }

        // remove this entry from PQ
        PQ.remove_queue(&handle_pkt);
        reads_available_this_cycle--;
    }
}

void CACHE::readlike_hit(std::size_t set, std::size_t way, PACKET &handle_pkt)
{
    BLOCK &hit_block = block[set*NUM_WAY + way];

    handle_pkt.data = hit_block.data;

    // update prefetcher on load instruction
    if (handle_pkt.type == LOAD || (handle_pkt.type == PREFETCH && handle_pkt.pf_origin_level < fill_level))
    {
        if(cache_type == IS_L1I)
            l1i_prefetcher_cache_operate(handle_pkt.cpu, handle_pkt.ip, 1, hit_block.prefetch);
        if (cache_type == IS_L1D)
            l1d_prefetcher_operate(handle_pkt.full_v_addr, handle_pkt.full_addr, handle_pkt.ip, 1, handle_pkt.type);
        else if (cache_type == IS_L2C)
            l2c_prefetcher_operate(handle_pkt.v_address << LOG2_BLOCK_SIZE, hit_block.address << LOG2_BLOCK_SIZE, handle_pkt.ip, 1, handle_pkt.type, 0);
        else if (cache_type == IS_LLC)
        {
            cpu = handle_pkt.cpu;
            llc_prefetcher_operate(handle_pkt.v_address << LOG2_BLOCK_SIZE, hit_block.address << LOG2_BLOCK_SIZE, handle_pkt.ip, 1, handle_pkt.type, 0);
            cpu = 0;
        }
    }

    // update replacement policy
    update_replacement_state(handle_pkt.cpu, set, way, hit_block.full_addr, handle_pkt.ip, 0, handle_pkt.type, 1);

    // COLLECT STATS
    sim_hit[handle_pkt.cpu][handle_pkt.type]++;
    sim_access[handle_pkt.cpu][handle_pkt.type]++;

    for (auto ret : handle_pkt.to_return)
        ret->return_data(&handle_pkt);

    // update prefetch stats and reset prefetch bit
    if (hit_block.prefetch) {
        pf_useful++;
        hit_block.prefetch = 0;
    }
    hit_block.used = 1;
}

bool CACHE::readlike_miss(PACKET &handle_pkt)
{
    // check mshr
    auto mshr_entry = std::find_if(MSHR.begin(), MSHR.end(), eq_addr<PACKET>(handle_pkt.address));
    bool mshr_full = std::all_of(MSHR.begin(), MSHR.end(), is_valid<PACKET>());

    if (mshr_entry != MSHR.end()) // miss already inflight
    {
        // update fill location
        mshr_entry->fill_level = std::min(mshr_entry->fill_level, handle_pkt.fill_level);

        packet_dep_merge(mshr_entry->lq_index_depend_on_me, handle_pkt.lq_index_depend_on_me);
        packet_dep_merge(mshr_entry->sq_index_depend_on_me, handle_pkt.sq_index_depend_on_me);
        packet_dep_merge(mshr_entry->to_return, handle_pkt.to_return);

        if (mshr_entry->type == PREFETCH && handle_pkt.type != PREFETCH)
        {
            uint8_t  prior_returned = mshr_entry->returned;
            uint64_t prior_event_cycle = mshr_entry->event_cycle;
            *mshr_entry = handle_pkt;

            // in case request is already returned, we should keep event_cycle and retunred variables
            mshr_entry->returned = prior_returned;
            mshr_entry->event_cycle = prior_event_cycle;
        }
    }
    else
    {
        if (mshr_full) // not enough MSHR resource
            return false; // TODO should we allow prefetches anyway if they will not be filled to this level?

        // check to make sure the lower level RQ has room for this read miss
        if (cache_type == IS_LLC && lower_level->get_occupancy(1, handle_pkt.address) == lower_level->get_size(1, handle_pkt.address))
            return false;

        // Non-LLC prefetches are prefetch requests to lower level
        if (cache_type != IS_LLC && handle_pkt.type == PREFETCH && lower_level->get_occupancy(3, handle_pkt.address) == lower_level->get_size(3, handle_pkt.address))
            return false;

        // Allocate an MSHR
        if (handle_pkt.fill_level <= fill_level)
        {
            auto it = std::find_if_not(MSHR.begin(), MSHR.end(), is_valid<PACKET>());
            assert(it != std::end(MSHR));
            *it = handle_pkt;
            it->returned = INFLIGHT;
            it->cycle_enqueued = current_core_cycle[handle_pkt.cpu];
        }

        // Send to the lower level
        if (cache_type != IS_STLB)
        {
            if (handle_pkt.fill_level <= fill_level)
                handle_pkt.to_return = {this};
            else
                handle_pkt.to_return.clear();

            if (handle_pkt.type == PREFETCH && cache_type != IS_LLC)
                lower_level->add_pq(&handle_pkt);
            else
                lower_level->add_rq(&handle_pkt);
        }
        else
        {
            // TODO: need to differentiate page table walk and actual swap
            handle_pkt.data = vmem.va_to_pa(handle_pkt.cpu, handle_pkt.full_addr) >> LOG2_PAGE_SIZE;
            handle_pkt.event_cycle = current_core_cycle[handle_pkt.cpu];
            return_data(&handle_pkt);
        }
    }

    // update prefetcher on load instructions and prefetches from upper levels
    if (handle_pkt.type == LOAD || (handle_pkt.type == PREFETCH && handle_pkt.pf_origin_level < fill_level))
    {
        if(cache_type == IS_L1I)
            l1i_prefetcher_cache_operate(handle_pkt.cpu, handle_pkt.ip, 0, 0);
        if (cache_type == IS_L1D)
            l1d_prefetcher_operate(handle_pkt.full_v_addr, handle_pkt.full_addr, handle_pkt.ip, 0, handle_pkt.type);
        if (cache_type == IS_L2C)
            l2c_prefetcher_operate(handle_pkt.v_address << LOG2_BLOCK_SIZE, handle_pkt.address << LOG2_BLOCK_SIZE, handle_pkt.ip, 0, handle_pkt.type, 0);
        if (cache_type == IS_LLC)
        {
            cpu = handle_pkt.cpu;
            llc_prefetcher_operate(handle_pkt.v_address << LOG2_BLOCK_SIZE, handle_pkt.address << LOG2_BLOCK_SIZE, handle_pkt.ip, 0, handle_pkt.type, 0);
            cpu = 0;
        }
    }

    return true;
}

bool CACHE::filllike_miss(std::size_t set, std::size_t way, PACKET &handle_pkt)
{
    bool bypass = (way == NUM_WAY);
#ifndef LLC_BYPASS
    assert(!bypass);
#endif
    assert(handle_pkt.type != WRITEBACK || !bypass);

    BLOCK &fill_block = block[set*NUM_WAY + way];
    bool evicting_dirty = !bypass && (lower_level != NULL) && fill_block.dirty;
    auto evicting_l1i_v_addr = bypass ? 0 : fill_block.ip;
    auto evicting_address = bypass ? 0 : fill_block.address;

    // is this dirty?
    if (evicting_dirty && (lower_level->get_occupancy(2, fill_block.address) == lower_level->get_size(2, fill_block.address))) {

        // lower level WQ is full, cannot replace this victim
        lower_level->increment_WQ_FULL(fill_block.address);

        DP ( if (warmup_complete[handle_pkt.cpu]) {
                std::cout << "[" << NAME << "] " << __func__ << " ceasing write. ";
                std::cout << " Lower level wq is full!" << " fill_addr: " << std::hex << handle_pkt.address;
                std::cout << " victim_addr: " << fill_block.tag << std::dec << std::endl; });
        return false;
    }

    if (!bypass)
    {
        if (evicting_dirty) {
            PACKET writeback_packet;

            writeback_packet.fill_level = fill_level << 1;
            writeback_packet.cpu = handle_pkt.cpu;
            writeback_packet.address = fill_block.address;
            writeback_packet.full_addr = fill_block.full_addr;
            writeback_packet.data = fill_block.data;
            writeback_packet.instr_id = handle_pkt.instr_id;
            writeback_packet.ip = 0;
            writeback_packet.type = WRITEBACK;
            writeback_packet.event_cycle = current_core_cycle[handle_pkt.cpu];

            lower_level->add_wq(&writeback_packet);
        }

        assert(cache_type != IS_ITLB || handle_pkt.data != 0);
        assert(cache_type != IS_DTLB || handle_pkt.data != 0);
        assert(cache_type != IS_STLB || handle_pkt.data != 0);

        if (fill_block.prefetch && !fill_block.used)
            pf_useless++;

        if (handle_pkt.type == PREFETCH)
            pf_fill++;

        auto lru = fill_block.lru; // preserve LRU state
        fill_block = handle_pkt; // fill cache
        fill_block.lru = lru;

        if (handle_pkt.type == WRITEBACK || (handle_pkt.type == RFO && cache_type == IS_L1D))
            fill_block.dirty = 1;
    }

    if(warmup_complete[handle_pkt.cpu] && (handle_pkt.cycle_enqueued != 0))
        total_miss_latency += current_core_cycle[handle_pkt.cpu] - handle_pkt.cycle_enqueued;

    // update prefetcher
    if (cache_type == IS_L1I)
        l1i_prefetcher_cache_fill(handle_pkt.cpu, handle_pkt.ip & ~(BLOCK_SIZE-1), set, way, handle_pkt.type == PREFETCH, evicting_l1i_v_addr & ~(BLOCK_SIZE-1));
    if (cache_type == IS_L1D)
        l1d_prefetcher_cache_fill(handle_pkt.full_v_addr, handle_pkt.full_addr, set, way, handle_pkt.type == PREFETCH, evicting_address << LOG2_BLOCK_SIZE, handle_pkt.pf_metadata);
    if  (cache_type == IS_L2C)
        handle_pkt.pf_metadata = l2c_prefetcher_cache_fill(handle_pkt.v_address << LOG2_BLOCK_SIZE, handle_pkt.address << LOG2_BLOCK_SIZE, set, way, handle_pkt.type == PREFETCH, evicting_address << LOG2_BLOCK_SIZE, handle_pkt.pf_metadata);
    if (cache_type == IS_LLC)
    {
        cpu = handle_pkt.cpu;
        handle_pkt.pf_metadata = llc_prefetcher_cache_fill(handle_pkt.v_address << LOG2_BLOCK_SIZE, handle_pkt.address << LOG2_BLOCK_SIZE, set, way, handle_pkt.type == PREFETCH, evicting_address << LOG2_BLOCK_SIZE, handle_pkt.pf_metadata);
        cpu = 0;
    }

    // update replacement policy
    update_replacement_state(handle_pkt.cpu, set, way, handle_pkt.full_addr, handle_pkt.ip, 0, handle_pkt.type, 0);

    // COLLECT STATS
    sim_miss[handle_pkt.cpu][handle_pkt.type]++;
    sim_access[handle_pkt.cpu][handle_pkt.type]++;

    return true;
}

void CACHE::operate()
{
    // perform all writes
    writes_available_this_cycle = MAX_WRITE;
    handle_fill();
    handle_writeback();

    // perform all reads
    reads_available_this_cycle = MAX_READ;
    handle_read();

    if(VAPQ.occupancy > 0)
      {
	va_translate_prefetches();
      }

    handle_prefetch();
}

uint32_t CACHE::get_set(uint64_t address)
{
    return (uint32_t) (address & ((1 << lg2(NUM_SET)) - 1)); 
}

uint32_t CACHE::get_way(uint64_t address, uint32_t set)
{
<<<<<<< HEAD
    auto begin = std::next(block.begin(), set*NUM_WAY);
    auto end   = std::next(begin, NUM_WAY);
    return std::distance(begin, std::find_if(begin, end, eq_addr<BLOCK>(address)));
=======
    for (uint32_t way=0; way<NUM_WAY; way++) {
        if (block[set][way].valid && (block[set][way].tag == address)) 
            return way;
    }

    return NUM_WAY;
}

void CACHE::fill_cache(uint32_t set, uint32_t way, PACKET *packet)
{
    assert(cache_type != IS_ITLB || packet->data != 0);
    assert(cache_type != IS_DTLB || packet->data != 0);
    assert(cache_type != IS_STLB || packet->data != 0);

    if (block[set][way].prefetch && (block[set][way].used == 0))
        pf_useless++;

    block[set][way].valid = 1;
    block[set][way].dirty = 0;
    block[set][way].prefetch = (packet->type == PREFETCH) ? 1 : 0;
    block[set][way].used = 0;

    if (block[set][way].prefetch)
        pf_fill++;

    block[set][way].tag = packet->address;
    block[set][way].address = packet->address;
    block[set][way].full_addr = packet->full_addr;
    block[set][way].v_address = packet->v_address;
    block[set][way].full_v_addr = packet->full_v_addr;
    block[set][way].data = packet->data;
    block[set][way].ip = packet->ip;
    block[set][way].cpu = packet->cpu;
    block[set][way].instr_id = packet->instr_id;

    DP ( if (warmup_complete[packet->cpu]) {
    cout << "[" << NAME << "] " << __func__ << " set: " << set << " way: " << way;
    cout << " lru: " << block[set][way].lru << " tag: " << hex << block[set][way].tag << " full_addr: " << block[set][way].full_addr;
    cout << " data: " << block[set][way].data << dec << endl; });
>>>>>>> 59de729b
}

int CACHE::invalidate_entry(uint64_t inval_addr)
{
    uint32_t set = get_set(inval_addr);
    uint32_t way = get_way(inval_addr, set);

    if (way < NUM_WAY)
        block[set*NUM_WAY + way].valid = 0;

    return way;
}

int CACHE::add_rq(PACKET *packet)
{
    // check for the latest wirtebacks in the write queue
    int wq_index = WQ.check_queue(packet);
    if (wq_index != -1) {

<<<<<<< HEAD
        packet->data = WQ.entry[wq_index].data;
        for (auto ret : packet->to_return)
            ret->return_data(packet);
=======
            packet->data = WQ.entry[wq_index].data;

            if(fill_level == FILL_L2)
            {
                if (packet->fill_l1i)
                    upper_level_icache[packet->cpu]->return_data(packet);
                if (packet->fill_l1d)
                    upper_level_dcache[packet->cpu]->return_data(packet);
            }
            else
            {
                if (packet->instruction)
                    upper_level_icache[packet->cpu]->return_data(packet);
                if (packet->is_data)
                    upper_level_dcache[packet->cpu]->return_data(packet);
            }
        }

        assert(cache_type != IS_ITLB);
        assert(cache_type != IS_DTLB);
        assert(cache_type != IS_L1I);

        // update processed packets
        if ((cache_type == IS_L1D) && (packet->type != PREFETCH)) {
            if (PROCESSED.occupancy < PROCESSED.SIZE)
                PROCESSED.add_queue(packet);

            DP ( if (warmup_complete[packet->cpu]) {
            cout << "[" << NAME << "_RQ] " << __func__ << " instr_id: " << packet->instr_id << " found recent writebacks";
            cout << hex << " read: " << packet->address << " writeback: " << WQ.entry[wq_index].address << dec;
            cout << " index: " << MAX_READ <<  endl; });
        }
>>>>>>> 59de729b

        WQ.FORWARD++;
        RQ.ACCESS++;

        return -1;
    }

    // check for duplicates in the read queue
    int index = RQ.check_queue(packet);
    if (index != -1) {

        packet_dep_merge(RQ.entry[index].lq_index_depend_on_me, packet->lq_index_depend_on_me);
        packet_dep_merge(RQ.entry[index].sq_index_depend_on_me, packet->sq_index_depend_on_me);
        packet_dep_merge(RQ.entry[index].to_return, packet->to_return);

        RQ.MERGED++;
        RQ.ACCESS++;

        return index; // merged index
    }

    // check occupancy
    if (RQ.occupancy == RQ_SIZE) {
        RQ.FULL++;

        return -2; // cannot handle this request
    }

    // if there is no duplicate, add it to RQ
    index = RQ.tail;

    assert(RQ.entry[index].address == 0);

    RQ.entry[index] = *packet;

    // ADD LATENCY
    if (RQ.entry[index].event_cycle < current_core_cycle[packet->cpu])
        RQ.entry[index].event_cycle = current_core_cycle[packet->cpu] + LATENCY;
    else
        RQ.entry[index].event_cycle += LATENCY;

    RQ.occupancy++;
    RQ.tail++;
    if (RQ.tail >= RQ.SIZE)
        RQ.tail = 0;

    DP ( if (warmup_complete[RQ.entry[index].cpu]) {
    cout << "[" << NAME << "_RQ] " <<  __func__ << " instr_id: " << RQ.entry[index].instr_id << " address: " << hex << RQ.entry[index].address;
    cout << " full_addr: " << RQ.entry[index].full_addr << dec;
    cout << " type: " << +RQ.entry[index].type << " head: " << RQ.head << " tail: " << RQ.tail << " occupancy: " << RQ.occupancy;
    cout << " event: " << RQ.entry[index].event_cycle << " current: " << current_core_cycle[RQ.entry[index].cpu] << endl; });

    if (packet->address == 0)
        assert(0);

    RQ.TO_CACHE++;
    RQ.ACCESS++;

    return -1;
}

int CACHE::add_wq(PACKET *packet)
{
    // check for duplicates in the write queue
    int index = WQ.check_queue(packet);
    if (index != -1) {

        WQ.MERGED++;
        WQ.ACCESS++;

        return index; // merged index
    }

    // sanity check
    if (WQ.occupancy >= WQ.SIZE)
        assert(0);

    // if there is no duplicate, add it to the write queue
    index = WQ.tail;
    if (WQ.entry[index].address != 0) {
        std::cerr << "[" << NAME << "_ERROR] " << __func__ << " is not empty index: " << index;
        std::cerr << " address: " << std::hex << WQ.entry[index].address;
        std::cerr << " full_addr: " << WQ.entry[index].full_addr << std::dec << std::endl;
        assert(0);
    }

    WQ.entry[index] = *packet;

    // ADD LATENCY
    if (WQ.entry[index].event_cycle < current_core_cycle[packet->cpu])
        WQ.entry[index].event_cycle = current_core_cycle[packet->cpu] + LATENCY;
    else
        WQ.entry[index].event_cycle += LATENCY;

    WQ.occupancy++;
    WQ.tail++;
    if (WQ.tail >= WQ.SIZE)
        WQ.tail = 0;

    DP (if (warmup_complete[WQ.entry[index].cpu]) {
    cout << "[" << NAME << "_WQ] " <<  __func__ << " instr_id: " << WQ.entry[index].instr_id << " address: " << hex << WQ.entry[index].address;
    cout << " full_addr: " << WQ.entry[index].full_addr << dec;
    cout << " head: " << WQ.head << " tail: " << WQ.tail << " occupancy: " << WQ.occupancy;
    cout << " data: " << hex << WQ.entry[index].data << dec;
    cout << " event: " << WQ.entry[index].event_cycle << " current: " << current_core_cycle[WQ.entry[index].cpu] << endl; });

    WQ.TO_CACHE++;
    WQ.ACCESS++;

    return -1;
}

int CACHE::prefetch_line(uint64_t ip, uint64_t base_addr, uint64_t pf_addr, int pf_fill_level, uint32_t prefetch_metadata)
{
    pf_requested++;

    if (PQ.occupancy < PQ.SIZE) {
        if ((base_addr>>LOG2_PAGE_SIZE) == (pf_addr>>LOG2_PAGE_SIZE)) {
            
            PACKET pf_packet;
            pf_packet.fill_level = pf_fill_level;
	    pf_packet.pf_origin_level = fill_level;
	    pf_packet.pf_metadata = prefetch_metadata;
            pf_packet.cpu = cpu;
            //pf_packet.data_index = LQ.entry[lq_index].data_index;
            //pf_packet.lq_index = lq_index;
            pf_packet.address = pf_addr >> LOG2_BLOCK_SIZE;
            pf_packet.full_addr = pf_addr;
            pf_packet.v_address = 0;
            pf_packet.full_v_addr = 0;
            //pf_packet.instr_id = LQ.entry[lq_index].instr_id;
            pf_packet.ip = ip;
            pf_packet.type = PREFETCH;
            pf_packet.event_cycle = current_core_cycle[cpu];

            // give a dummy 0 as the IP of a prefetch
            add_pq(&pf_packet);

            pf_issued++;

            return 1;
        }
    }

    return 0;
}

int CACHE::kpc_prefetch_line(uint64_t base_addr, uint64_t pf_addr, int pf_fill_level, int delta, int depth, int signature, int confidence, uint32_t prefetch_metadata)
{
    if (PQ.occupancy < PQ.SIZE) {
        if ((base_addr>>LOG2_PAGE_SIZE) == (pf_addr>>LOG2_PAGE_SIZE)) {
            
            PACKET pf_packet;
            pf_packet.fill_level = pf_fill_level;
	    pf_packet.pf_origin_level = fill_level;
	    pf_packet.pf_metadata = prefetch_metadata;
            pf_packet.cpu = cpu;
            //pf_packet.data_index = LQ.entry[lq_index].data_index;
            //pf_packet.lq_index = lq_index;
            pf_packet.address = pf_addr >> LOG2_BLOCK_SIZE;
            pf_packet.full_addr = pf_addr;
            pf_packet.v_address = 0;
            pf_packet.full_v_addr = 0;
            //pf_packet.instr_id = LQ.entry[lq_index].instr_id;
            pf_packet.ip = 0;
            pf_packet.type = PREFETCH;
            //pf_packet.delta = delta;
            //pf_packet.depth = depth;
            //pf_packet.signature = signature;
            //pf_packet.confidence = confidence;
            pf_packet.event_cycle = current_core_cycle[cpu];

            // give a dummy 0 as the IP of a prefetch
            add_pq(&pf_packet);

            pf_issued++;

            return 1;
        }
    }

    return 0;
}

int CACHE::va_prefetch_line(uint64_t ip, uint64_t pf_addr, int pf_fill_level, uint32_t prefetch_metadata)
{
  if(pf_addr == 0)
  {
      std::cerr << "va_prefetch_line() pf_addr cannot be 0! exiting" << std::endl;
      assert(0);
  }

  pf_requested++;
  if(VAPQ.occupancy < VAPQ.SIZE)
    {
      // generate new prefetch request packet
      PACKET pf_packet;
      pf_packet.fill_level = pf_fill_level;
      pf_packet.pf_origin_level = fill_level;
      pf_packet.pf_metadata = prefetch_metadata;
      pf_packet.cpu = cpu;
      pf_packet.v_address = pf_addr >> LOG2_BLOCK_SIZE;
      pf_packet.address = pf_addr >> LOG2_BLOCK_SIZE; // make address == v_address before translation just so we can use VAPQ's check_queue() function
	pf_packet.full_v_addr = pf_addr;
      pf_packet.full_addr = pf_addr;
      pf_packet.ip = ip;
      pf_packet.type = PREFETCH;
      pf_packet.event_cycle = 0;
      pf_packet.to_return = {this};

      int vapq_index = VAPQ.check_queue(&pf_packet);
      if(vapq_index != -1)
	{
	  // there's already a VA prefetch to this cache line
	  return 1;
	}

      // add the packet to the virtual address space prefetching queue
      int index = VAPQ.tail;
      VAPQ.entry[index] = pf_packet;
      VAPQ.occupancy++;
      VAPQ.tail++;
      if (VAPQ.tail >= VAPQ.SIZE)
	{
	  VAPQ.tail = 0;
	}

      return 1;
    }

  return 0;
}

void CACHE::va_translate_prefetches()
{
  // move translated prefetches from the VAPQ to the regular PQ
  uint32_t vapq_index = VAPQ.head;
  if (PQ.occupancy < PQ.SIZE)
    {
      for(uint32_t i=0; i<VAPQ.SIZE; i++)
	{
	  // identify a VA prefetch that is fully translated
	  if((VAPQ.entry[vapq_index].address != 0) && (VAPQ.entry[vapq_index].address != VAPQ.entry[vapq_index].v_address))
	    {
	      // move the translated prefetch over to the regular PQ
	      add_pq(&VAPQ.entry[vapq_index]);

	      // remove the prefetch from the VAPQ
	      VAPQ.remove_queue(&VAPQ.entry[vapq_index]);

	      break;
	    }
	  vapq_index++;
	  if(vapq_index >= VAPQ.SIZE)
	    {
	      vapq_index = 0;
	    }
	}
    }

  // TEMPORARY SOLUTION: mark prefetches as translated after a fixed latency
  vapq_index = VAPQ.head;
  for(uint32_t i=0; i<VAPQ.SIZE; i++)
    {
      if((VAPQ.entry[vapq_index].address == VAPQ.entry[vapq_index].v_address) && (VAPQ.entry[vapq_index].event_cycle <= current_core_cycle[cpu]))
        {
	  VAPQ.entry[vapq_index].full_addr = vmem.va_to_pa(cpu, VAPQ.entry[vapq_index].full_v_addr);
	  VAPQ.entry[vapq_index].address = (VAPQ.entry[vapq_index].full_addr)>>LOG2_BLOCK_SIZE;
          break;
        }
      vapq_index++;
      if(vapq_index >= VAPQ.SIZE)
        {
          vapq_index = 0;
        }
    }

  // initiate translation of new items in VAPQ
  vapq_index = VAPQ.head;
  for(uint32_t i=0; i<VAPQ.SIZE; i++)
    {
      if((VAPQ.entry[vapq_index].address == VAPQ.entry[vapq_index].v_address) && (VAPQ.entry[vapq_index].event_cycle == 0))
	{
	  VAPQ.entry[vapq_index].event_cycle = current_core_cycle[cpu] + VA_PREFETCH_TRANSLATION_LATENCY;
	  break;
	}
      vapq_index++;
      if(vapq_index >= VAPQ.SIZE)
	{
	  vapq_index = 0;
	}
    }
}

int CACHE::add_pq(PACKET *packet)
{
    // check for the latest wirtebacks in the write queue
    int wq_index = WQ.check_queue(packet);
    if (wq_index != -1) {
        
        packet->data = WQ.entry[wq_index].data;

        for (auto ret : packet->to_return)
            ret->return_data(packet);

        WQ.FORWARD++;
        PQ.ACCESS++;

        return -1;
    }

    // check for duplicates in the PQ
    int index = PQ.check_queue(packet);
    if (index != -1)
    {
        PQ.entry[index].fill_level   = std::min(PQ.entry[index].fill_level, packet->fill_level);

        packet_dep_merge(PQ.entry[index].to_return, packet->to_return);

        PQ.MERGED++;
        PQ.ACCESS++;

        return index; // merged index
    }

    // check occupancy
    if (PQ.occupancy == PQ_SIZE) {
        PQ.FULL++;

        DP ( if (warmup_complete[packet->cpu]) {
        cout << "[" << NAME << "] cannot process add_pq since it is full" << endl; });
        return -2; // cannot handle this request
    }

    // if there is no duplicate, add it to PQ
    index = PQ.tail;

    assert(PQ.entry[index].address == 0);

    PQ.entry[index] = *packet;

    // ADD LATENCY
    if (PQ.entry[index].event_cycle < current_core_cycle[packet->cpu])
        PQ.entry[index].event_cycle = current_core_cycle[packet->cpu] + LATENCY;
    else
        PQ.entry[index].event_cycle += LATENCY;

    PQ.occupancy++;
    PQ.tail++;
    if (PQ.tail >= PQ.SIZE)
        PQ.tail = 0;

    DP ( if (warmup_complete[PQ.entry[index].cpu]) {
    cout << "[" << NAME << "_PQ] " <<  __func__ << " instr_id: " << PQ.entry[index].instr_id << " address: " << hex << PQ.entry[index].address;
    cout << " full_addr: " << PQ.entry[index].full_addr << dec;
    cout << " type: " << +PQ.entry[index].type << " head: " << PQ.head << " tail: " << PQ.tail << " occupancy: " << PQ.occupancy;
    cout << " event: " << PQ.entry[index].event_cycle << " current: " << current_core_cycle[PQ.entry[index].cpu] << endl; });

    if (packet->address == 0)
        assert(0);

    PQ.TO_CACHE++;
    PQ.ACCESS++;

    return -1;
}

void CACHE::return_data(PACKET *packet)
{
    // check MSHR information
    auto mshr_entry = std::find_if(MSHR.begin(), MSHR.end(), eq_addr<PACKET>(packet->address));

    // sanity check
    if (mshr_entry == MSHR.end()) {
        std::cerr << "[" << NAME << "_MSHR] " << __func__ << " instr_id: " << packet->instr_id << " cannot find a matching entry!";
        std::cerr << " full_addr: " << std::hex << packet->full_addr;
        std::cerr << " address: " << packet->address << std::dec;
        std::cerr << " event: " << packet->event_cycle << " current: " << current_core_cycle[packet->cpu] << std::endl;
        assert(0);
    }

    // MSHR holds the most updated information about this request
    // no need to do memcpy
    mshr_entry->returned = COMPLETED;
    mshr_entry->data = packet->data;
    mshr_entry->pf_metadata = packet->pf_metadata;

    // ADD LATENCY
    if (mshr_entry->event_cycle < current_core_cycle[packet->cpu])
        mshr_entry->event_cycle = current_core_cycle[packet->cpu] + LATENCY;
    else
        mshr_entry->event_cycle += LATENCY;

    DP (if (warmup_complete[packet->cpu]) {
            std::cout << "[" << NAME << "_MSHR] " <<  __func__ << " instr_id: " << mshr_entry->instr_id;
            std::cout << " address: " << std::hex << mshr_entry->address << " full_addr: " << mshr_entry->full_addr;
            std::cout << " data: " << mshr_entry->data << std::dec;
            std::cout << " index: " << std::distance(MSHR.begin(), mshr_entry) << " occupancy: " << get_occupancy(0,0);
            std::cout << " event: " << mshr_entry->event_cycle << " current: " << current_core_cycle[packet->cpu] << std::endl; });

    MSHR.sort(min_fill_index());
}

uint32_t CACHE::get_occupancy(uint8_t queue_type, uint64_t address)
{
    if (queue_type == 0)
        return std::count_if(MSHR.begin(), MSHR.end(), is_valid<PACKET>());
    else if (queue_type == 1)
        return RQ.occupancy;
    else if (queue_type == 2)
        return WQ.occupancy;
    else if (queue_type == 3)
        return PQ.occupancy;

    return 0;
}

uint32_t CACHE::get_size(uint8_t queue_type, uint64_t address)
{
    if (queue_type == 0)
        return MSHR_SIZE;
    else if (queue_type == 1)
        return RQ.SIZE;
    else if (queue_type == 2)
        return WQ.SIZE;
    else if (queue_type == 3)
        return PQ.SIZE;

    return 0;
}

void CACHE::increment_WQ_FULL(uint64_t address)
{
    WQ.FULL++;
}
<|MERGE_RESOLUTION|>--- conflicted
+++ resolved
@@ -432,51 +432,9 @@
 
 uint32_t CACHE::get_way(uint64_t address, uint32_t set)
 {
-<<<<<<< HEAD
     auto begin = std::next(block.begin(), set*NUM_WAY);
     auto end   = std::next(begin, NUM_WAY);
     return std::distance(begin, std::find_if(begin, end, eq_addr<BLOCK>(address)));
-=======
-    for (uint32_t way=0; way<NUM_WAY; way++) {
-        if (block[set][way].valid && (block[set][way].tag == address)) 
-            return way;
-    }
-
-    return NUM_WAY;
-}
-
-void CACHE::fill_cache(uint32_t set, uint32_t way, PACKET *packet)
-{
-    assert(cache_type != IS_ITLB || packet->data != 0);
-    assert(cache_type != IS_DTLB || packet->data != 0);
-    assert(cache_type != IS_STLB || packet->data != 0);
-
-    if (block[set][way].prefetch && (block[set][way].used == 0))
-        pf_useless++;
-
-    block[set][way].valid = 1;
-    block[set][way].dirty = 0;
-    block[set][way].prefetch = (packet->type == PREFETCH) ? 1 : 0;
-    block[set][way].used = 0;
-
-    if (block[set][way].prefetch)
-        pf_fill++;
-
-    block[set][way].tag = packet->address;
-    block[set][way].address = packet->address;
-    block[set][way].full_addr = packet->full_addr;
-    block[set][way].v_address = packet->v_address;
-    block[set][way].full_v_addr = packet->full_v_addr;
-    block[set][way].data = packet->data;
-    block[set][way].ip = packet->ip;
-    block[set][way].cpu = packet->cpu;
-    block[set][way].instr_id = packet->instr_id;
-
-    DP ( if (warmup_complete[packet->cpu]) {
-    cout << "[" << NAME << "] " << __func__ << " set: " << set << " way: " << way;
-    cout << " lru: " << block[set][way].lru << " tag: " << hex << block[set][way].tag << " full_addr: " << block[set][way].full_addr;
-    cout << " data: " << block[set][way].data << dec << endl; });
->>>>>>> 59de729b
 }
 
 int CACHE::invalidate_entry(uint64_t inval_addr)
@@ -496,44 +454,9 @@
     int wq_index = WQ.check_queue(packet);
     if (wq_index != -1) {
 
-<<<<<<< HEAD
         packet->data = WQ.entry[wq_index].data;
         for (auto ret : packet->to_return)
             ret->return_data(packet);
-=======
-            packet->data = WQ.entry[wq_index].data;
-
-            if(fill_level == FILL_L2)
-            {
-                if (packet->fill_l1i)
-                    upper_level_icache[packet->cpu]->return_data(packet);
-                if (packet->fill_l1d)
-                    upper_level_dcache[packet->cpu]->return_data(packet);
-            }
-            else
-            {
-                if (packet->instruction)
-                    upper_level_icache[packet->cpu]->return_data(packet);
-                if (packet->is_data)
-                    upper_level_dcache[packet->cpu]->return_data(packet);
-            }
-        }
-
-        assert(cache_type != IS_ITLB);
-        assert(cache_type != IS_DTLB);
-        assert(cache_type != IS_L1I);
-
-        // update processed packets
-        if ((cache_type == IS_L1D) && (packet->type != PREFETCH)) {
-            if (PROCESSED.occupancy < PROCESSED.SIZE)
-                PROCESSED.add_queue(packet);
-
-            DP ( if (warmup_complete[packet->cpu]) {
-            cout << "[" << NAME << "_RQ] " << __func__ << " instr_id: " << packet->instr_id << " found recent writebacks";
-            cout << hex << " read: " << packet->address << " writeback: " << WQ.entry[wq_index].address << dec;
-            cout << " index: " << MAX_READ <<  endl; });
-        }
->>>>>>> 59de729b
 
         WQ.FORWARD++;
         RQ.ACCESS++;
