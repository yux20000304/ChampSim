--- conflicted
+++ resolved
@@ -8,10 +8,5 @@
 
 To build documentation locally:
 
-<<<<<<< HEAD
-python3 -m pip install -r requirements.txt
-sphinx-multiversion -c . src _build/html
-=======
 python3 -m pip -r requirements.txt
-sphinx-build -c . src _build/html
->>>>>>> 96c320b0
+sphinx-build -c . src _build/html