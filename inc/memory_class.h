--- conflicted
+++ resolved
@@ -92,29 +92,11 @@
 // DRAM CACHE BLOCK
 class DRAM_ARRAY {
   public:
-<<<<<<< HEAD
     BLOCK **block;
 
     DRAM_ARRAY() {
         block = NULL;
     };
-=======
-    // memory interface
-    MEMORY *upper_level_icache[NUM_CPUS] = {}, *upper_level_dcache[NUM_CPUS] = {}, *lower_level = NULL, *extra_interface = NULL;
-
-    // empty queues
-    PACKET_QUEUE WQ{"EMPTY", 1}, RQ{"EMPTY", 1}, PQ{"EMPTY", 1}, MSHR{"EMPTY", 1};
-
-    // functions
-    virtual int  add_rq(PACKET *packet) = 0;
-    virtual int  add_wq(PACKET *packet) = 0;
-    virtual int  add_pq(PACKET *packet) = 0;
-    virtual void return_data(PACKET *packet) = 0;
-    virtual void operate() = 0;
-    virtual void increment_WQ_FULL(uint64_t address) = 0;
-    virtual uint32_t get_occupancy(uint8_t queue_type, uint64_t address) = 0;
-    virtual uint32_t get_size(uint8_t queue_type, uint64_t address) = 0;
->>>>>>> 59de729b
 };
 
 struct BANK_REQUEST {
