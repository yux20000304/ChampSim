--- conflicted
+++ resolved
@@ -33,12 +33,9 @@
     virtual void operate() = 0;
     virtual void begin_phase() = 0;
     virtual void end_phase(unsigned cpu) = 0;
-<<<<<<< HEAD
-=======
     virtual void print_roi_stats() = 0;
     virtual void print_phase_stats() = 0;
     virtual void print_deadlock() {}
->>>>>>> 589d0d4b
 };
 
 class by_next_operate
