--- conflicted
+++ resolved
@@ -15,14 +15,7 @@
 {
 public:
   const std::string NAME;
-<<<<<<< HEAD
-  const uint32_t MSHR_SIZE, MAX_READ, MAX_FILL;
-
-  champsim::delay_queue<PACKET> RQ;
-=======
-  const uint32_t cpu;
   const uint32_t RQ_SIZE, MSHR_SIZE, MAX_READ, MAX_FILL;
->>>>>>> dc62a30b
 
   std::deque<PACKET> RQ;
   std::deque<PACKET> MSHR;
@@ -35,13 +28,8 @@
   const uint64_t CR3_addr;
   std::map<std::pair<uint64_t, std::size_t>, uint64_t> page_table;
 
-<<<<<<< HEAD
-  PageTableWalker(std::string v1, uint32_t cpu, uint32_t v2, uint32_t v3, uint32_t v4, uint32_t v5, uint32_t v6, uint32_t v7, uint32_t v8,
-                  uint32_t v9, uint32_t v10, uint32_t v11, uint32_t v12, uint32_t v13, unsigned latency, MemoryRequestConsumer* ll);
-=======
-  PageTableWalker(std::string v1, uint32_t cpu, unsigned fill_level, std::vector<champsim::simple_lru_table<uint64_t>>&& _pscl, uint32_t v10, uint32_t v11,
+  PageTableWalker(std::string v1, uint32_t cpu, std::vector<champsim::simple_lru_table<uint64_t>>&& _pscl, uint32_t v10, uint32_t v11,
                   uint32_t v12, uint32_t v13, MemoryRequestConsumer* ll, VirtualMemory& _vmem);
->>>>>>> dc62a30b
 
   // functions
   bool add_rq(const PACKET &packet) override;
