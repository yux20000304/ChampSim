--- conflicted
+++ resolved
@@ -53,13 +53,8 @@
     packet.translation_level = packet.init_translation_level;
     packet.to_return = {this};
 
-<<<<<<< HEAD
-    int rq_index = lower_level->add_rq(packet);
-    if (rq_index == -2)
-=======
     bool success = lower_level->add_rq(packet);
     if (!success)
->>>>>>> 0679ef50
       return;
 
     packet.to_return = handle_pkt.to_return; // Set the return for MSHR packet same as read packet.
@@ -142,13 +137,8 @@
         packet.to_return = {this};
         packet.translation_level = fill_mshr->translation_level - 1;
 
-<<<<<<< HEAD
-        int rq_index = lower_level->add_rq(packet);
-        if (rq_index != -2) {
-=======
         bool success = lower_level->add_rq(packet);
         if (success) {
->>>>>>> 0679ef50
           fill_mshr->event_cycle = std::numeric_limits<uint64_t>::max();
           fill_mshr->address = packet.address;
           fill_mshr->translation_level--;
@@ -169,11 +159,7 @@
   RQ.operate();
 }
 
-<<<<<<< HEAD
-bool PageTableWalker::add_rq(const PACKET &packet)
-=======
 bool PageTableWalker::add_rq(const PACKET& packet)
->>>>>>> 0679ef50
 {
   assert(packet.address != 0);
 
@@ -192,11 +178,7 @@
   return true;
 }
 
-<<<<<<< HEAD
-void PageTableWalker::return_data(const PACKET &packet)
-=======
 void PageTableWalker::return_data(const PACKET& packet)
->>>>>>> 0679ef50
 {
   for (auto& mshr_entry : MSHR) {
     if (eq_addr<PACKET>{packet.address, LOG2_BLOCK_SIZE}(mshr_entry)) {
