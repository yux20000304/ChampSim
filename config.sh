--- conflicted
+++ resolved
@@ -8,15 +8,13 @@
 import difflib
 from collections import ChainMap
 
-<<<<<<< HEAD
+import config.modules as modules
+import config.makefile as makefile
+
 # Read the config file
 def parse_file(fname):
     with open(fname) as rfp:
         return json.load(rfp)
-=======
-import config.modules as modules
-import config.makefile as makefile
->>>>>>> da7e2789
 
 constants_header_name = 'inc/champsim_constants.h'
 instantiation_file_name = 'src/core_inst.cc'
@@ -56,7 +54,7 @@
 
 # Read the config file
 if len(sys.argv) >= 2:
-    config_file = ChainMap(*map(parse_file, reversed(sys.argv)), default_root)
+    config_file = ChainMap(*map(parse_file, reversed(sys.argv[1:])), default_root)
 else:
     print("No configuration specified. Building default ChampSim with no prefetching.")
     config_file = ChainMap(default_root)
