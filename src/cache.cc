--- conflicted
+++ resolved
@@ -23,11 +23,7 @@
     while (writes_available_this_cycle > 0)
     {
         auto fill_mshr = MSHR.begin();
-<<<<<<< HEAD
-        if (!fill_mshr->returned || fill_mshr->event_cycle > current_core_cycle[fill_mshr->cpu])
-=======
         if (fill_mshr == std::end(MSHR) || fill_mshr->event_cycle > current_core_cycle[fill_mshr->cpu])
->>>>>>> 0260e940
             return;
 
         // find victim
@@ -238,10 +234,6 @@
 
         if (mshr_entry->type == PREFETCH && handle_pkt.type != PREFETCH)
         {
-<<<<<<< HEAD
-            bool  prior_returned = mshr_entry->returned;
-=======
->>>>>>> 0260e940
             uint64_t prior_event_cycle = mshr_entry->event_cycle;
             *mshr_entry = handle_pkt;
 
@@ -264,14 +256,7 @@
         // Allocate an MSHR
         if (handle_pkt.fill_level <= fill_level)
         {
-<<<<<<< HEAD
-            auto it = std::find_if_not(MSHR.begin(), MSHR.end(), is_valid<PACKET>());
-            assert(it != std::end(MSHR));
-            *it = handle_pkt;
-            it->returned = false;
-=======
             auto it = MSHR.insert(std::end(MSHR), handle_pkt);
->>>>>>> 0260e940
             it->cycle_enqueued = current_core_cycle[handle_pkt.cpu];
             it->event_cycle = std::numeric_limits<uint64_t>::max();
         }
@@ -703,12 +688,6 @@
     }
 
     // MSHR holds the most updated information about this request
-    // no need to do memcpy
-<<<<<<< HEAD
-    mshr_entry->returned = true;
-=======
-	
->>>>>>> 0260e940
     mshr_entry->data = packet->data;
     mshr_entry->pf_metadata = packet->pf_metadata;
     mshr_entry->event_cycle = current_core_cycle[packet->cpu] + (warmup_complete[cpu] ? FILL_LATENCY : 0);
