--- conflicted
+++ resolved
@@ -24,13 +24,9 @@
 #include "champsim_constants.h"
 #include "deadlock.h"
 #include "instruction.h"
-<<<<<<< HEAD
 #include "util/bits.h" // for lg2, bitmask
+#include "util/span.h"
 #include "util/units.h"
-=======
-#include "util/bits.h"
->>>>>>> de2e409d
-#include "util/span.h"
 
 uint64_t cycles(double time, int io_freq)
 {
@@ -466,16 +462,13 @@
   return ::get_dram_address_slice<unsigned long>(address, lower, champsim::lg2(DRAM_RANKS));
 }
 
-<<<<<<< HEAD
-champsim::data::bytes MEMORY_CONTROLLER::size() const { return DRAM_CHANNELS * DRAM_RANKS * DRAM_BANKS * DRAM_ROWS * DRAM_COLUMNS * champsim::data::blocks{1}; }
-=======
 unsigned long DRAM_CHANNEL::get_row(champsim::address address) const
 {
   const auto lower = champsim::lg2(DRAM_RANKS) + champsim::lg2(DRAM_BANKS) + champsim::lg2(DRAM_COLUMNS) + champsim::lg2(DRAM_CHANNELS) + LOG2_BLOCK_SIZE;
   return ::get_dram_address_slice<unsigned long>(address, lower, champsim::lg2(DRAM_ROWS));
 }
 
-std::size_t MEMORY_CONTROLLER::size() const { return DRAM_CHANNELS * DRAM_RANKS * DRAM_BANKS * DRAM_ROWS * DRAM_COLUMNS * BLOCK_SIZE; }
+champsim::data::bytes MEMORY_CONTROLLER::size() const { return DRAM_CHANNELS * DRAM_RANKS * DRAM_BANKS * DRAM_ROWS * DRAM_COLUMNS * champsim::data::blocks{1}; }
 
 // LCOV_EXCL_START Exclude the following function from LCOV
 void MEMORY_CONTROLLER::print_deadlock()
@@ -497,5 +490,4 @@
   champsim::range_print_deadlock(RQ, "RQ", q_writer, q_entry_pack);
   champsim::range_print_deadlock(WQ, "WQ", q_writer, q_entry_pack);
 }
-// LCOV_EXCL_STOP
->>>>>>> de2e409d
+// LCOV_EXCL_STOP