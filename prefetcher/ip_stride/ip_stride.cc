#include <algorithm>
#include <array>
#include <map>

#include "cache.h"

namespace
{
constexpr int PREFETCH_DEGREE = 3;

struct tracker_entry {
  uint64_t ip = 0;              // the IP we're tracking
  uint64_t last_cl_addr = 0;    // the last address accessed by this IP
  int64_t last_stride = 0;      // the stride between the last two addresses accessed by this IP
  uint64_t last_used_cycle = 0; // use LRU to evict old IP trackers
};

struct lookahead_entry {
  uint64_t address = 0;
  int64_t stride = 0;
  int degree = 0; // degree remaining
};

constexpr std::size_t TRACKER_SETS = 256;
constexpr std::size_t TRACKER_WAYS = 4;
std::map<CACHE*, lookahead_entry> lookahead;
std::map<CACHE*, std::array<tracker_entry, TRACKER_SETS * TRACKER_WAYS>> trackers;
} // namespace

void CACHE::prefetcher_initialize() { std::cout << NAME << " IP-based stride prefetcher" << std::endl; }

void CACHE::prefetcher_cycle_operate()
{
  // If a lookahead is active
  if (auto [old_pf_address, stride, degree] = ::lookahead[this]; degree > 0) {
    auto pf_address = old_pf_address + (stride << LOG2_BLOCK_SIZE);

    // If the next step would exceed the degree or run off the page, stop
    if (virtual_prefetch || (pf_address >> LOG2_PAGE_SIZE) == (old_pf_address >> LOG2_PAGE_SIZE)) {
      // check the MSHR occupancy to decide if we're going to prefetch to this
      // level or not
      bool success = prefetch_line(pf_address, (get_occupancy(0, pf_address) < (get_size(0, pf_address) / 2)), 0);
      if (success)
        ::lookahead[this] = {pf_address, stride, degree - 1};
      // If we fail, try again next cycle
    } else {
      ::lookahead[this] = {};
    }
  }
}

uint32_t CACHE::prefetcher_cache_operate(uint64_t addr, uint64_t ip, uint8_t cache_hit, uint8_t type, uint32_t metadata_in)
{
  uint64_t cl_addr = addr >> LOG2_BLOCK_SIZE;
  int64_t stride = 0;

  // get boundaries of tracking set
<<<<<<< HEAD
  auto set_begin = std::next(std::begin(trackers[this]), (ip % TRACKER_SETS) * TRACKER_WAYS);
  auto set_end = std::next(set_begin, TRACKER_WAYS);
=======
  auto set_begin = std::next(std::begin(::trackers[this]), ip % ::TRACKER_SETS);
  auto set_end = std::next(set_begin, ::TRACKER_WAYS);
>>>>>>> 98c35845

  // find the current ip within the set
  auto found = std::find_if(set_begin, set_end, [ip](auto x) { return x.ip == ip; });

  // if we found a matching entry
  if (found != set_end) {
    // calculate the stride between the current address and the last address
    // no need to check for overflow since these values are downshifted
    stride = (int64_t)cl_addr - (int64_t)found->last_cl_addr;

    // Initialize prefetch state unless we somehow saw the same address twice in
    // a row or if this is the first time we've seen this stride
    if (stride != 0 && stride == found->last_stride)
      ::lookahead[this] = {cl_addr, stride, ::PREFETCH_DEGREE};
  } else {
    // replace by LRU
    found = std::min_element(set_begin, set_end, [](auto x, auto y) { return x.last_used_cycle < y.last_used_cycle; });
  }

  // update tracking set
  *found = {ip, cl_addr, stride, current_cycle};

  return metadata_in;
}

uint32_t CACHE::prefetcher_cache_fill(uint64_t addr, uint32_t set, uint32_t way, uint8_t prefetch, uint64_t evicted_addr, uint32_t metadata_in)
{
  return metadata_in;
}

void CACHE::prefetcher_final_stats() {}<|MERGE_RESOLUTION|>--- conflicted
+++ resolved
@@ -55,13 +55,8 @@
   int64_t stride = 0;
 
   // get boundaries of tracking set
-<<<<<<< HEAD
-  auto set_begin = std::next(std::begin(trackers[this]), (ip % TRACKER_SETS) * TRACKER_WAYS);
-  auto set_end = std::next(set_begin, TRACKER_WAYS);
-=======
-  auto set_begin = std::next(std::begin(::trackers[this]), ip % ::TRACKER_SETS);
+  auto set_begin = std::next(std::begin(::trackers[this]), (ip % ::TRACKER_SETS) * ::TRACKER_WAYS);
   auto set_end = std::next(set_begin, ::TRACKER_WAYS);
->>>>>>> 98c35845
 
   // find the current ip within the set
   auto found = std::find_if(set_begin, set_end, [ip](auto x) { return x.ip == ip; });
